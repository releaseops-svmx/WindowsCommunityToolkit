﻿<?xml version="1.0" encoding="utf-8"?>
<Project ToolsVersion="15.0" DefaultTargets="Build" xmlns="http://schemas.microsoft.com/developer/msbuild/2003">
  <Import Project="$(MSBuildExtensionsPath)\$(MSBuildToolsVersion)\Microsoft.Common.props" Condition="Exists('$(MSBuildExtensionsPath)\$(MSBuildToolsVersion)\Microsoft.Common.props')" />
  <PropertyGroup>
    <Configuration Condition=" '$(Configuration)' == '' ">Debug</Configuration>
    <Platform Condition=" '$(Platform)' == '' ">x86</Platform>
    <ProjectGuid>{A139968E-AD78-4E8C-93B8-9A5523BCAC89}</ProjectGuid>
    <OutputType>AppContainerExe</OutputType>
    <AppDesignerFolder>Properties</AppDesignerFolder>
    <RootNamespace>UnitTests</RootNamespace>
    <AssemblyName>UnitTests</AssemblyName>
    <DefaultLanguage>en-US</DefaultLanguage>
    <TargetPlatformIdentifier>UAP</TargetPlatformIdentifier>
    <TargetPlatformVersion>10.0.17763.0</TargetPlatformVersion>
    <TargetPlatformMinVersion>10.0.16299.0</TargetPlatformMinVersion>
    <MinimumVisualStudioVersion>14</MinimumVisualStudioVersion>
    <FileAlignment>512</FileAlignment>
    <ProjectTypeGuids>{A5A43C5B-DE2A-4C0C-9213-0A381AF9435A};{FAE04EC0-301F-11D3-BF4B-00C04F79EFBC}</ProjectTypeGuids>
    <UnitTestPlatformVersion Condition="'$(UnitTestPlatformVersion)' == ''">$(VisualStudioVersion)</UnitTestPlatformVersion>
    <AppxPackageSigningEnabled>false</AppxPackageSigningEnabled>
  </PropertyGroup>
  <Target Name="Pack">
  </Target>
  <PropertyGroup Condition="'$(Configuration)|$(Platform)' == 'Debug|x86'">
    <DebugSymbols>true</DebugSymbols>
    <OutputPath>bin\x86\Debug\</OutputPath>
    <DefineConstants>DEBUG;TRACE;NETFX_CORE;WINDOWS_UWP</DefineConstants>
    <NoWarn>;2008</NoWarn>
    <DebugType>full</DebugType>
    <PlatformTarget>x86</PlatformTarget>
    <UseVSHostingProcess>false</UseVSHostingProcess>
    <ErrorReport>prompt</ErrorReport>
    <Prefer32Bit>true</Prefer32Bit>
  </PropertyGroup>
  <PropertyGroup Condition="'$(Configuration)|$(Platform)' == 'Release|x86'">
    <OutputPath>bin\x86\Release\</OutputPath>
    <DefineConstants>TRACE;NETFX_CORE;WINDOWS_UWP</DefineConstants>
    <Optimize>true</Optimize>
    <NoWarn>;2008;CS8002</NoWarn>
    <DebugType>pdbonly</DebugType>
    <PlatformTarget>x86</PlatformTarget>
    <UseVSHostingProcess>false</UseVSHostingProcess>
    <ErrorReport>prompt</ErrorReport>
    <Prefer32Bit>true</Prefer32Bit>
    <UseDotNetNativeToolchain>true</UseDotNetNativeToolchain>
    <TreatWarningsAsErrors>true</TreatWarningsAsErrors>
    <DocumentationFile>$(OutputPath)$(AssemblyName).xml</DocumentationFile>
  </PropertyGroup>
  <PropertyGroup Condition="'$(Configuration)|$(Platform)' == 'Debug|ARM'">
    <DebugSymbols>true</DebugSymbols>
    <OutputPath>bin\ARM\Debug\</OutputPath>
    <DefineConstants>DEBUG;TRACE;NETFX_CORE;WINDOWS_UWP</DefineConstants>
    <NoWarn>;2008</NoWarn>
    <DebugType>full</DebugType>
    <PlatformTarget>ARM</PlatformTarget>
    <UseVSHostingProcess>false</UseVSHostingProcess>
    <ErrorReport>prompt</ErrorReport>
    <Prefer32Bit>true</Prefer32Bit>
  </PropertyGroup>
  <PropertyGroup Condition="'$(Configuration)|$(Platform)' == 'Release|ARM'">
    <OutputPath>bin\ARM\Release\</OutputPath>
    <DefineConstants>TRACE;NETFX_CORE;WINDOWS_UWP</DefineConstants>
    <Optimize>true</Optimize>
    <NoWarn>;2008;CS8002</NoWarn>
    <DebugType>pdbonly</DebugType>
    <PlatformTarget>ARM</PlatformTarget>
    <UseVSHostingProcess>false</UseVSHostingProcess>
    <ErrorReport>prompt</ErrorReport>
    <Prefer32Bit>true</Prefer32Bit>
    <UseDotNetNativeToolchain>true</UseDotNetNativeToolchain>
    <TreatWarningsAsErrors>true</TreatWarningsAsErrors>
    <DocumentationFile>$(OutputPath)$(AssemblyName).xml</DocumentationFile>
  </PropertyGroup>
  <PropertyGroup Condition="'$(Configuration)|$(Platform)' == 'Debug|x64'">
    <DebugSymbols>true</DebugSymbols>
    <OutputPath>bin\x64\Debug\</OutputPath>
    <DefineConstants>DEBUG;TRACE;NETFX_CORE;WINDOWS_UWP</DefineConstants>
    <NoWarn>;2008</NoWarn>
    <DebugType>full</DebugType>
    <PlatformTarget>x64</PlatformTarget>
    <UseVSHostingProcess>false</UseVSHostingProcess>
    <ErrorReport>prompt</ErrorReport>
    <Prefer32Bit>true</Prefer32Bit>
  </PropertyGroup>
  <PropertyGroup Condition="'$(Configuration)|$(Platform)' == 'Release|x64'">
    <OutputPath>bin\x64\Release\</OutputPath>
    <DefineConstants>TRACE;NETFX_CORE;WINDOWS_UWP</DefineConstants>
    <Optimize>true</Optimize>
    <NoWarn>;2008;CS8002</NoWarn>
    <DebugType>pdbonly</DebugType>
    <PlatformTarget>x64</PlatformTarget>
    <UseVSHostingProcess>false</UseVSHostingProcess>
    <ErrorReport>prompt</ErrorReport>
    <Prefer32Bit>true</Prefer32Bit>
    <UseDotNetNativeToolchain>true</UseDotNetNativeToolchain>
    <TreatWarningsAsErrors>true</TreatWarningsAsErrors>
    <DocumentationFile>$(OutputPath)$(AssemblyName).xml</DocumentationFile>
  </PropertyGroup>
  <PropertyGroup>
    <RestoreProjectStyle>PackageReference</RestoreProjectStyle>
  </PropertyGroup>
  <ItemGroup>
    <SDKReference Include="TestPlatform.Universal, Version=$(UnitTestPlatformVersion)" />
  </ItemGroup>
  <ItemGroup>
<<<<<<< HEAD
    <PackageReference Include="Microsoft.Extensions.DependencyInjection">
      <Version>3.1.3</Version>
=======
    <PackageReference Include="FluentAssertions">
      <Version>5.10.2</Version>
>>>>>>> db41e0d0
    </PackageReference>
    <PackageReference Include="Microsoft.NETCore.UniversalWindowsPlatform">
      <Version>6.2.9</Version>
    </PackageReference>
    <PackageReference Include="MSTest.TestAdapter">
      <Version>2.1.0</Version>
    </PackageReference>
    <PackageReference Include="MSTest.TestFramework">
      <Version>2.1.0</Version>
    </PackageReference>
    <PackageReference Include="System.Xml.XPath.XmlDocument">
      <Version>4.3.0</Version>
    </PackageReference>
    <PackageReference Include="System.Xml.XPath.XmlDocument">
      <Version>4.3.0</Version>
    </PackageReference>
  </ItemGroup>
  <ItemGroup>
    <Compile Include="Collections\ObservableGroupedCollectionExtensionsTests.cs" />
    <Compile Include="Converters\Test_AdaptiveHeightValueConverter.cs" />
    <Compile Include="Converters\Test_BoolToObjectConverter.cs" />
    <Compile Include="Converters\Test_EmptyCollectionToObjectConverter.cs" />
    <Compile Include="Converters\Test_EmptyStringToObjectConverter.cs" />
    <Compile Include="Converters\Test_StringFormatConverter.cs" />
    <Compile Include="Diagnostics\Test_Guard.Comparable.Numeric.cs" />
    <Compile Include="Diagnostics\Test_Guard.Array.cs" />
    <Compile Include="Diagnostics\Test_Guard.cs" />
    <Compile Include="Extensions\Helpers\ObjectWithNullableBoolProperty.cs" />
    <Compile Include="Extensions\Test_TaskExtensions.cs" />
    <Compile Include="Extensions\Test_TypeExtensions.cs" />
    <Compile Include="Extensions\Test_ValueTypeExtensions.cs" />
    <Compile Include="Extensions\Test_ArrayExtensions.cs" />
    <Compile Include="Extensions\Test_NullableBoolMarkupExtension.cs" />
    <Compile Include="GlobalSuppressions.cs" />
    <Compile Include="Helpers\TestCollectionCapableDeepLinkParser.cs" />
    <Compile Include="Helpers\TestDeepLinkParser.cs" />
    <Compile Include="Helpers\Test_AdvancedCollectionView.cs" />
    <Compile Include="Helpers\Test_BackgroundTaskHelper.cs" />
    <Compile Include="Helpers\Test_CollectionCapableDeepLinkParser.cs" />
    <Compile Include="Mvvm\Test_RelayCommand{T}.cs" />
    <Compile Include="Mvvm\Test_RelayCommand.cs" />
    <Compile Include="Mvvm\Test_ViewModelBase.cs" />
    <Compile Include="Mvvm\Test_ObservableObject.cs" />
    <Compile Include="Mvvm\Test_Messenger.cs" />
    <Compile Include="Mvvm\Test_Ioc.cs" />
    <Compile Include="Helpers\Test_ColorHelper.cs" />
    <Compile Include="Helpers\Test_ConnectionHelper.cs" />
    <Compile Include="Helpers\Test_ScreenUnitHelper.cs" />
    <Compile Include="Helpers\Test_StorageFileHelper.cs" />
    <Compile Include="Helpers\Test_StorageHelper.cs" />
    <Compile Include="Helpers\Test_StreamHelper.cs" />
    <Compile Include="Helpers\Test_DeepLinkParser.cs" />
    <Compile Include="Markdown\Parse\BoldTests.cs" />
    <Compile Include="Markdown\Parse\CodeTests.cs" />
    <Compile Include="Markdown\Parse\HeaderTests.cs" />
    <Compile Include="Markdown\Parse\HorizontalRuleTests.cs" />
    <Compile Include="Markdown\Parse\HyperlinkTests.cs" />
    <Compile Include="Markdown\Parse\ImageInlineTests.cs" />
    <Compile Include="Markdown\Parse\ItalicTests.cs" />
    <Compile Include="Markdown\Parse\ListTests.cs" />
    <Compile Include="Markdown\Parse\MarkdownLinkTests.cs" />
    <Compile Include="Markdown\Parse\ParagraphTests.cs" />
    <Compile Include="Markdown\Parse\ParseTestBase.cs" />
    <Compile Include="Markdown\Parse\ParseTestExtensionMethods.cs" />
    <Compile Include="Markdown\Parse\QuoteTests.cs" />
    <Compile Include="Markdown\Parse\StrikethroughTests.cs" />
    <Compile Include="Markdown\Parse\SubscriptTests.cs" />
    <Compile Include="Markdown\Parse\SuperscriptTests.cs" />
    <Compile Include="Markdown\Parse\TableTests.cs" />
    <Compile Include="Markdown\TestBase.cs" />
    <Compile Include="Collections\IntGroup.cs" />
    <Compile Include="Collections\ObservableGroupedCollectionTests.cs" />
    <Compile Include="Collections\ObservableGroupTests.cs" />
    <Compile Include="Collections\ReadOnlyObservableGroupedCollectionTests.cs" />
    <Compile Include="Collections\ReadOnlyObservableGroupTests.cs" />
    <Compile Include="Properties\AssemblyInfo.cs" />
    <Compile Include="Helpers\Test_WeakEventListener.cs" />
    <Compile Include="UI\Controls\Test_UniformGrid_AutoLayout.cs" />
    <Compile Include="UI\Controls\Test_UniformGrid_RowColDefinitions.cs" />
    <Compile Include="UI\Controls\Test_UniformGrid_FreeSpots.cs" />
    <Compile Include="UI\Controls\Test_UniformGrid_Dimensions.cs" />
    <Compile Include="UI\Person.cs" />
    <Compile Include="UI\Test_AdvancedCollectionView.cs" />
    <Compile Include="UnitTestApp.xaml.cs">
      <DependentUpon>UnitTestApp.xaml</DependentUpon>
    </Compile>
  </ItemGroup>
  <ItemGroup>
    <ApplicationDefinition Include="UnitTestApp.xaml">
      <Generator>MSBuild:Compile</Generator>
      <SubType>Designer</SubType>
    </ApplicationDefinition>
  </ItemGroup>
  <ItemGroup>
    <AppxManifest Include="Package.appxmanifest">
      <SubType>Designer</SubType>
    </AppxManifest>
    <None Include=".editorconfig" />
  </ItemGroup>
  <ItemGroup>
    <Content Include="Assets\Samples\lorem.txt" />
    <Content Include="Properties\UnitTestApp.rd.xml" />
    <Content Include="Assets\LockScreenLogo.scale-200.png" />
    <Content Include="Assets\SplashScreen.scale-200.png" />
    <Content Include="Assets\Square150x150Logo.scale-200.png" />
    <Content Include="Assets\Square44x44Logo.scale-200.png" />
    <Content Include="Assets\Square44x44Logo.targetsize-24_altform-unplated.png" />
    <Content Include="Assets\StoreLogo.png" />
    <Content Include="Assets\Wide310x150Logo.scale-200.png" />
  </ItemGroup>
  <ItemGroup>
    <ProjectReference Include="..\Microsoft.Toolkit.Mvvm\Microsoft.Toolkit.Mvvm.csproj">
      <Project>{d82ae6e1-e612-434e-acb2-363ee48738d3}</Project>
      <Name>Microsoft.Toolkit.Mvvm</Name>
    </ProjectReference>
    <ProjectReference Include="..\Microsoft.Toolkit.Parsers\Microsoft.Toolkit.Parsers.csproj">
      <Project>{42ca4935-54be-42ea-ac19-992378c08de6}</Project>
      <Name>Microsoft.Toolkit.Parsers</Name>
    </ProjectReference>
    <ProjectReference Include="..\Microsoft.Toolkit.Services\Microsoft.Toolkit.Services.csproj">
      <Project>{34398053-fc70-4243-84f9-f355defff66d}</Project>
      <Name>Microsoft.Toolkit.Services</Name>
    </ProjectReference>
    <ProjectReference Include="..\Microsoft.Toolkit.Uwp.Connectivity\Microsoft.Toolkit.Uwp.Connectivity.csproj">
      <Project>{b1e850ff-dde6-44d5-a830-34250e97a687}</Project>
      <Name>Microsoft.Toolkit.Uwp.Connectivity</Name>
    </ProjectReference>
    <ProjectReference Include="..\Microsoft.Toolkit.Uwp.UI.Controls\Microsoft.Toolkit.Uwp.UI.Controls.csproj">
      <Project>{e9faabfb-d726-42c1-83c1-cb46a29fea81}</Project>
      <Name>Microsoft.Toolkit.Uwp.UI.Controls</Name>
    </ProjectReference>
    <ProjectReference Include="..\Microsoft.Toolkit.Uwp.UI\Microsoft.Toolkit.Uwp.UI.csproj">
      <Project>{3dd8aa7c-3569-4e51-992f-0c2257e8878e}</Project>
      <Name>Microsoft.Toolkit.Uwp.UI</Name>
    </ProjectReference>
    <ProjectReference Include="..\Microsoft.Toolkit.Uwp\Microsoft.Toolkit.Uwp.csproj">
      <Project>{805f80df-75c6-4c2f-8fd9-b47f6d0df5a3}</Project>
      <Name>Microsoft.Toolkit.Uwp</Name>
    </ProjectReference>
    <ProjectReference Include="..\Microsoft.Toolkit\Microsoft.Toolkit.csproj">
      <Project>{6fe128a8-cefa-4a61-a987-ec92de6b538e}</Project>
      <Name>Microsoft.Toolkit</Name>
    </ProjectReference>
  </ItemGroup>
  <ItemGroup>
    <Service Include="{82A7F48D-3B50-4B1E-B82E-3ADA8210C358}" />
  </ItemGroup>
  <ItemGroup />
  <PropertyGroup Condition=" '$(VisualStudioVersion)' == '' or '$(VisualStudioVersion)' &lt; '14.0' ">
    <VisualStudioVersion>14.0</VisualStudioVersion>
  </PropertyGroup>
  <PropertyGroup Condition="'$(Configuration)|$(Platform)' == 'Debug %28Version 1511%29|x86'">
    <DebugSymbols>true</DebugSymbols>
    <OutputPath>bin\x86\Debug %28Version 1511%29\</OutputPath>
    <DefineConstants>DEBUG;TRACE;NETFX_CORE;WINDOWS_UWP;CODE_ANALYSIS</DefineConstants>
    <NoWarn>;2008</NoWarn>
    <NoStdLib>true</NoStdLib>
    <DebugType>full</DebugType>
    <PlatformTarget>x86</PlatformTarget>
    <UseVSHostingProcess>false</UseVSHostingProcess>
    <ErrorReport>prompt</ErrorReport>
    <Prefer32Bit>true</Prefer32Bit>
  </PropertyGroup>
  <PropertyGroup Condition="'$(Configuration)|$(Platform)' == 'Debug %28Version 1511%29|ARM'">
    <DebugSymbols>true</DebugSymbols>
    <OutputPath>bin\ARM\Debug %28Version 1511%29\</OutputPath>
    <DefineConstants>DEBUG;TRACE;NETFX_CORE;WINDOWS_UWP;CODE_ANALYSIS</DefineConstants>
    <NoWarn>;2008</NoWarn>
    <NoStdLib>true</NoStdLib>
    <DebugType>full</DebugType>
    <PlatformTarget>ARM</PlatformTarget>
    <UseVSHostingProcess>false</UseVSHostingProcess>
    <ErrorReport>prompt</ErrorReport>
    <Prefer32Bit>true</Prefer32Bit>
  </PropertyGroup>
  <PropertyGroup Condition="'$(Configuration)|$(Platform)' == 'Debug %28Version 1511%29|x64'">
    <DebugSymbols>true</DebugSymbols>
    <OutputPath>bin\x64\Debug %28Version 1511%29\</OutputPath>
    <DefineConstants>DEBUG;TRACE;NETFX_CORE;WINDOWS_UWP;CODE_ANALYSIS</DefineConstants>
    <NoWarn>;2008</NoWarn>
    <NoStdLib>true</NoStdLib>
    <DebugType>full</DebugType>
    <PlatformTarget>x64</PlatformTarget>
    <UseVSHostingProcess>false</UseVSHostingProcess>
    <ErrorReport>prompt</ErrorReport>
    <Prefer32Bit>true</Prefer32Bit>
  </PropertyGroup>
  <PropertyGroup Condition="'$(Configuration)|$(Platform)' == 'Debug %28Anniversary Update%29|x86'">
    <DebugSymbols>true</DebugSymbols>
    <OutputPath>bin\x86\Debug %28Anniversary Update%29\</OutputPath>
    <DefineConstants>DEBUG;TRACE;NETFX_CORE;WINDOWS_UWP;CODE_ANALYSIS</DefineConstants>
    <NoWarn>;2008</NoWarn>
    <NoStdLib>true</NoStdLib>
    <DebugType>full</DebugType>
    <PlatformTarget>x86</PlatformTarget>
    <UseVSHostingProcess>false</UseVSHostingProcess>
    <ErrorReport>prompt</ErrorReport>
    <Prefer32Bit>true</Prefer32Bit>
  </PropertyGroup>
  <PropertyGroup Condition="'$(Configuration)|$(Platform)' == 'Debug %28Anniversary Update%29|ARM'">
    <DebugSymbols>true</DebugSymbols>
    <OutputPath>bin\ARM\Debug %28Anniversary Update%29\</OutputPath>
    <DefineConstants>DEBUG;TRACE;NETFX_CORE;WINDOWS_UWP;CODE_ANALYSIS</DefineConstants>
    <NoWarn>;2008</NoWarn>
    <NoStdLib>true</NoStdLib>
    <DebugType>full</DebugType>
    <PlatformTarget>ARM</PlatformTarget>
    <UseVSHostingProcess>false</UseVSHostingProcess>
    <ErrorReport>prompt</ErrorReport>
    <Prefer32Bit>true</Prefer32Bit>
  </PropertyGroup>
  <PropertyGroup Condition="'$(Configuration)|$(Platform)' == 'Debug %28Anniversary Update%29|x64'">
    <DebugSymbols>true</DebugSymbols>
    <OutputPath>bin\x64\Debug %28Anniversary Update%29\</OutputPath>
    <DefineConstants>DEBUG;TRACE;NETFX_CORE;WINDOWS_UWP;CODE_ANALYSIS</DefineConstants>
    <NoWarn>;2008</NoWarn>
    <NoStdLib>true</NoStdLib>
    <DebugType>full</DebugType>
    <PlatformTarget>x64</PlatformTarget>
    <UseVSHostingProcess>false</UseVSHostingProcess>
    <ErrorReport>prompt</ErrorReport>
    <Prefer32Bit>true</Prefer32Bit>
  </PropertyGroup>
  <PropertyGroup Condition="'$(Configuration)|$(Platform)' == 'Release %28Version 1511%29|x86'">
    <OutputPath>bin\x86\Release %28Version 1511%29\</OutputPath>
    <DefineConstants>CODE_ANALYSIS;TRACE;NETFX_CORE;WINDOWS_UWP;CODE_ANALYSIS</DefineConstants>
    <Optimize>true</Optimize>
    <TreatWarningsAsErrors>true</TreatWarningsAsErrors>
    <NoWarn>;2008</NoWarn>
    <NoStdLib>true</NoStdLib>
    <DebugType>pdbonly</DebugType>
    <PlatformTarget>x86</PlatformTarget>
    <UseVSHostingProcess>false</UseVSHostingProcess>
    <ErrorReport>prompt</ErrorReport>
    <Prefer32Bit>true</Prefer32Bit>
  </PropertyGroup>
  <PropertyGroup Condition="'$(Configuration)|$(Platform)' == 'Release %28Version 1511%29|ARM'">
    <OutputPath>bin\ARM\Release %28Version 1511%29\</OutputPath>
    <DefineConstants>CODE_ANALYSIS;TRACE;NETFX_CORE;WINDOWS_UWP;CODE_ANALYSIS</DefineConstants>
    <Optimize>true</Optimize>
    <TreatWarningsAsErrors>true</TreatWarningsAsErrors>
    <NoWarn>;2008</NoWarn>
    <NoStdLib>true</NoStdLib>
    <DebugType>pdbonly</DebugType>
    <PlatformTarget>ARM</PlatformTarget>
    <UseVSHostingProcess>false</UseVSHostingProcess>
    <ErrorReport>prompt</ErrorReport>
    <Prefer32Bit>true</Prefer32Bit>
  </PropertyGroup>
  <PropertyGroup Condition="'$(Configuration)|$(Platform)' == 'Release %28Version 1511%29|x64'">
    <OutputPath>bin\x64\Release %28Version 1511%29\</OutputPath>
    <DefineConstants>CODE_ANALYSIS;TRACE;NETFX_CORE;WINDOWS_UWP;CODE_ANALYSIS</DefineConstants>
    <Optimize>true</Optimize>
    <TreatWarningsAsErrors>true</TreatWarningsAsErrors>
    <NoWarn>;2008</NoWarn>
    <NoStdLib>true</NoStdLib>
    <DebugType>pdbonly</DebugType>
    <PlatformTarget>x64</PlatformTarget>
    <UseVSHostingProcess>false</UseVSHostingProcess>
    <ErrorReport>prompt</ErrorReport>
    <Prefer32Bit>true</Prefer32Bit>
  </PropertyGroup>
  <PropertyGroup Condition="'$(Configuration)|$(Platform)' == 'Release %28Anniversary Update%29|x86'">
    <OutputPath>bin\x86\Release %28Anniversary Update%29\</OutputPath>
    <DefineConstants>CODE_ANALYSIS;TRACE;NETFX_CORE;WINDOWS_UWP;CODE_ANALYSIS</DefineConstants>
    <Optimize>true</Optimize>
    <TreatWarningsAsErrors>true</TreatWarningsAsErrors>
    <NoWarn>;2008</NoWarn>
    <NoStdLib>true</NoStdLib>
    <DebugType>pdbonly</DebugType>
    <PlatformTarget>x86</PlatformTarget>
    <UseVSHostingProcess>false</UseVSHostingProcess>
    <ErrorReport>prompt</ErrorReport>
    <Prefer32Bit>true</Prefer32Bit>
  </PropertyGroup>
  <PropertyGroup Condition="'$(Configuration)|$(Platform)' == 'Release %28Anniversary Update%29|ARM'">
    <OutputPath>bin\ARM\Release %28Anniversary Update%29\</OutputPath>
    <DefineConstants>CODE_ANALYSIS;TRACE;NETFX_CORE;WINDOWS_UWP;CODE_ANALYSIS</DefineConstants>
    <Optimize>true</Optimize>
    <TreatWarningsAsErrors>true</TreatWarningsAsErrors>
    <NoWarn>;2008</NoWarn>
    <NoStdLib>true</NoStdLib>
    <DebugType>pdbonly</DebugType>
    <PlatformTarget>ARM</PlatformTarget>
    <UseVSHostingProcess>false</UseVSHostingProcess>
    <ErrorReport>prompt</ErrorReport>
    <Prefer32Bit>true</Prefer32Bit>
  </PropertyGroup>
  <PropertyGroup Condition="'$(Configuration)|$(Platform)' == 'Release %28Anniversary Update%29|x64'">
    <OutputPath>bin\x64\Release %28Anniversary Update%29\</OutputPath>
    <DefineConstants>CODE_ANALYSIS;TRACE;NETFX_CORE;WINDOWS_UWP;CODE_ANALYSIS</DefineConstants>
    <Optimize>true</Optimize>
    <TreatWarningsAsErrors>true</TreatWarningsAsErrors>
    <NoWarn>;2008</NoWarn>
    <NoStdLib>true</NoStdLib>
    <DebugType>pdbonly</DebugType>
    <PlatformTarget>x64</PlatformTarget>
    <UseVSHostingProcess>false</UseVSHostingProcess>
    <ErrorReport>prompt</ErrorReport>
    <Prefer32Bit>true</Prefer32Bit>
  </PropertyGroup>
  <PropertyGroup Condition="'$(Configuration)|$(Platform)' == 'Debug|ARM64'">
    <DebugSymbols>true</DebugSymbols>
    <OutputPath>bin\ARM64\Debug\</OutputPath>
    <DefineConstants>DEBUG;TRACE;NETFX_CORE;WINDOWS_UWP;CODE_ANALYSIS</DefineConstants>
    <NoWarn>;2008</NoWarn>
    <NoStdLib>true</NoStdLib>
    <DebugType>full</DebugType>
    <PlatformTarget>ARM64</PlatformTarget>
    <UseVSHostingProcess>false</UseVSHostingProcess>
    <ErrorReport>prompt</ErrorReport>
    <Prefer32Bit>true</Prefer32Bit>
  </PropertyGroup>
  <PropertyGroup Condition="'$(Configuration)|$(Platform)' == 'Release|ARM64'">
    <OutputPath>bin\ARM64\Release\</OutputPath>
    <DefineConstants>CODE_ANALYSIS;TRACE;NETFX_CORE;WINDOWS_UWP;CODE_ANALYSIS</DefineConstants>
    <Optimize>true</Optimize>
    <TreatWarningsAsErrors>true</TreatWarningsAsErrors>
    <NoWarn>;2008;CS8002</NoWarn>
    <NoStdLib>true</NoStdLib>
    <DebugType>pdbonly</DebugType>
    <PlatformTarget>ARM64</PlatformTarget>
    <UseVSHostingProcess>false</UseVSHostingProcess>
    <ErrorReport>prompt</ErrorReport>
    <DocumentationFile>$(OutputPath)$(AssemblyName).xml</DocumentationFile>
    <Prefer32Bit>true</Prefer32Bit>
  </PropertyGroup>
  <PropertyGroup Condition="'$(Configuration)|$(Platform)' == 'Debug %28Version 1511%29|ARM64'">
    <DebugSymbols>true</DebugSymbols>
    <OutputPath>bin\ARM64\Debug %28Version 1511%29\</OutputPath>
    <DefineConstants>DEBUG;TRACE;NETFX_CORE;WINDOWS_UWP;CODE_ANALYSIS;CODE_ANALYSIS</DefineConstants>
    <NoWarn>;2008</NoWarn>
    <NoStdLib>true</NoStdLib>
    <DebugType>full</DebugType>
    <PlatformTarget>ARM64</PlatformTarget>
    <UseVSHostingProcess>false</UseVSHostingProcess>
    <ErrorReport>prompt</ErrorReport>
    <Prefer32Bit>true</Prefer32Bit>
  </PropertyGroup>
  <PropertyGroup Condition="'$(Configuration)|$(Platform)' == 'Debug %28Anniversary Update%29|ARM64'">
    <DebugSymbols>true</DebugSymbols>
    <OutputPath>bin\ARM64\Debug %28Anniversary Update%29\</OutputPath>
    <DefineConstants>DEBUG;TRACE;NETFX_CORE;WINDOWS_UWP;CODE_ANALYSIS;CODE_ANALYSIS</DefineConstants>
    <NoWarn>;2008</NoWarn>
    <NoStdLib>true</NoStdLib>
    <DebugType>full</DebugType>
    <PlatformTarget>ARM64</PlatformTarget>
    <UseVSHostingProcess>false</UseVSHostingProcess>
    <ErrorReport>prompt</ErrorReport>
    <Prefer32Bit>true</Prefer32Bit>
  </PropertyGroup>
  <PropertyGroup Condition="'$(Configuration)|$(Platform)' == 'Release %28Version 1511%29|ARM64'">
    <OutputPath>bin\ARM64\Release %28Version 1511%29\</OutputPath>
    <DefineConstants>CODE_ANALYSIS;CODE_ANALYSIS;TRACE;NETFX_CORE;WINDOWS_UWP;CODE_ANALYSIS;CODE_ANALYSIS</DefineConstants>
    <Optimize>true</Optimize>
    <TreatWarningsAsErrors>true</TreatWarningsAsErrors>
    <NoWarn>;2008</NoWarn>
    <NoStdLib>true</NoStdLib>
    <DebugType>pdbonly</DebugType>
    <PlatformTarget>ARM64</PlatformTarget>
    <UseVSHostingProcess>false</UseVSHostingProcess>
    <ErrorReport>prompt</ErrorReport>
    <Prefer32Bit>true</Prefer32Bit>
  </PropertyGroup>
  <PropertyGroup Condition="'$(Configuration)|$(Platform)' == 'Release %28Anniversary Update%29|ARM64'">
    <OutputPath>bin\ARM64\Release %28Anniversary Update%29\</OutputPath>
    <DefineConstants>CODE_ANALYSIS;CODE_ANALYSIS;TRACE;NETFX_CORE;WINDOWS_UWP;CODE_ANALYSIS;CODE_ANALYSIS</DefineConstants>
    <Optimize>true</Optimize>
    <TreatWarningsAsErrors>true</TreatWarningsAsErrors>
    <NoWarn>;2008</NoWarn>
    <NoStdLib>true</NoStdLib>
    <DebugType>pdbonly</DebugType>
    <PlatformTarget>ARM64</PlatformTarget>
    <UseVSHostingProcess>false</UseVSHostingProcess>
    <ErrorReport>prompt</ErrorReport>
    <Prefer32Bit>true</Prefer32Bit>
  </PropertyGroup>
  <Import Project="$(MSBuildExtensionsPath)\Microsoft\WindowsXaml\v$(VisualStudioVersion)\Microsoft.Windows.UI.Xaml.CSharp.targets" />
  <!-- To modify your build process, add your task inside one of the targets below and uncomment it. 
       Other similar extension points exist, see Microsoft.Common.targets.
  <Target Name="BeforeBuild">
  </Target>
  <Target Name="AfterBuild">
  </Target>
  -->
</Project><|MERGE_RESOLUTION|>--- conflicted
+++ resolved
@@ -103,13 +103,11 @@
     <SDKReference Include="TestPlatform.Universal, Version=$(UnitTestPlatformVersion)" />
   </ItemGroup>
   <ItemGroup>
-<<<<<<< HEAD
     <PackageReference Include="Microsoft.Extensions.DependencyInjection">
       <Version>3.1.3</Version>
-=======
+    </PackageReference>
     <PackageReference Include="FluentAssertions">
       <Version>5.10.2</Version>
->>>>>>> db41e0d0
     </PackageReference>
     <PackageReference Include="Microsoft.NETCore.UniversalWindowsPlatform">
       <Version>6.2.9</Version>
