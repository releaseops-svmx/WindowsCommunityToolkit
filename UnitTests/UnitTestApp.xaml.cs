﻿// ******************************************************************
// Copyright (c) Microsoft. All rights reserved.
// This code is licensed under the MIT License (MIT).
// THE CODE IS PROVIDED “AS IS”, WITHOUT WARRANTY OF ANY KIND, EXPRESS OR IMPLIED,
// INCLUDING BUT NOT LIMITED TO THE WARRANTIES OF MERCHANTABILITY,
// FITNESS FOR A PARTICULAR PURPOSE AND NONINFRINGEMENT.
// IN NO EVENT SHALL THE AUTHORS OR COPYRIGHT HOLDERS BE LIABLE FOR ANY CLAIM,
// DAMAGES OR OTHER LIABILITY, WHETHER IN AN ACTION OF CONTRACT,
// TORT OR OTHERWISE, ARISING FROM, OUT OF OR IN CONNECTION WITH
// THE CODE OR THE USE OR OTHER DEALINGS IN THE CODE.
// ******************************************************************

using System;

using Windows.ApplicationModel;
using Windows.ApplicationModel.Activation;
using Windows.UI.Xaml;
using Windows.UI.Xaml.Controls;
using Windows.UI.Xaml.Navigation;

namespace UnitTests
{
    /// <summary>
    /// Provides application-specific behavior to supplement the default Application class.
    /// </summary>
<<<<<<< HEAD
    public sealed partial class App : Application
=======
    public partial class App : Application
>>>>>>> db7ebf20
    {
        /// <summary>
        /// Initializes a new instance of the <see cref="App"/> class.
        /// Initializes the singleton application object.  This is the first line of authored code
        /// executed, and as such is the logical equivalent of main() or WinMain().
        /// </summary>
        public App()
        {
            InitializeComponent();
            Suspending += OnSuspending;
        }

        /// <summary>
        /// Invoked when the application is launched normally by the end user.  Other entry points
        /// will be used such as when the application is launched to open a specific file.
        /// </summary>
        /// <param name="e">Details about the launch request and process.</param>
        protected override void OnLaunched(LaunchActivatedEventArgs e)
        {
#if DEBUG
            if (System.Diagnostics.Debugger.IsAttached)
            {
                DebugSettings.EnableFrameRateCounter = true;
            }

#endif

            Frame rootFrame = Window.Current.Content as Frame;

            // Do not repeat app initialization when the Window already has content,
            // just ensure that the window is active
            if (rootFrame == null)
            {
                // Create a Frame to act as the navigation context and navigate to the first page
                rootFrame = new Frame();

                rootFrame.NavigationFailed += OnNavigationFailed;

                if (e.PreviousExecutionState == ApplicationExecutionState.Terminated)
                {
                    // TODO: Load state from previously suspended application
                }

                // Place the frame in the current Window
                Window.Current.Content = rootFrame;
            }

            Microsoft.VisualStudio.TestPlatform.TestExecutor.UnitTestClient.CreateDefaultUI();
            
            // Ensure the current window is active
            Window.Current.Activate();

            Microsoft.VisualStudio.TestPlatform.TestExecutor.UnitTestClient.Run(e.Arguments);
        }

        /// <summary>
        /// Invoked when Navigation to a certain page fails
        /// </summary>
        /// <param name="sender">The Frame which failed navigation</param>
        /// <param name="e">Details about the navigation failure</param>
        private void OnNavigationFailed(object sender, NavigationFailedEventArgs e)
        {
            throw new Exception("Failed to load Page " + e.SourcePageType.FullName);
        }

        /// <summary>
        /// Invoked when application execution is being suspended.  Application state is saved
        /// without knowing whether the application will be terminated or resumed with the contents
        /// of memory still intact.
        /// </summary>
        /// <param name="sender">The source of the suspend request.</param>
        /// <param name="e">Details about the suspend request.</param>
        private void OnSuspending(object sender, SuspendingEventArgs e)
        {
            var deferral = e.SuspendingOperation.GetDeferral();

            // TODO: Save application state and stop any background activity
            deferral.Complete();
        }
    }
}<|MERGE_RESOLUTION|>--- conflicted
+++ resolved
@@ -23,11 +23,7 @@
     /// <summary>
     /// Provides application-specific behavior to supplement the default Application class.
     /// </summary>
-<<<<<<< HEAD
-    public sealed partial class App : Application
-=======
     public partial class App : Application
->>>>>>> db7ebf20
     {
         /// <summary>
         /// Initializes a new instance of the <see cref="App"/> class.
