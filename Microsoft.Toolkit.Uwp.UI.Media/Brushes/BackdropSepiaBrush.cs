// Licensed to the .NET Foundation under one or more agreements.
// The .NET Foundation licenses this file to you under the MIT license.
// See the LICENSE file in the project root for more information.

<<<<<<< HEAD
// using Microsoft.Graphics.Canvas.Effects;
using Microsoft.UI.Composition;
using Microsoft.UI.Xaml;
using Microsoft.UI.Xaml.Media;
=======
using Microsoft.Toolkit.Uwp.UI.Media.Base;
using Microsoft.Toolkit.Uwp.UI.Media.Pipelines;
using Windows.UI.Composition;
using Windows.UI.Xaml;
>>>>>>> 2cfad9c9

namespace Microsoft.Toolkit.Uwp.UI.Media
{
    /// <summary>
    /// Brush which applies a SepiaEffect to the Backdrop. http://microsoft.github.io/Win2D/html/T_Microsoft_Graphics_Canvas_Effects_SepiaEffect.htm
    /// </summary>
    public class BackdropSepiaBrush : XamlCompositionEffectBrushBase
    {
        /// <summary>
        /// The <see cref="EffectSetter{T}"/> instance currently in use
        /// </summary>
        private EffectSetter<float> setter;

        /// <summary>
        /// Gets or sets the amount of gaussian blur to apply to the background.
        /// </summary>
        public double Intensity
        {
            get => (double)GetValue(IntensityProperty);
            set => SetValue(IntensityProperty, value);
        }

        /// <summary>
        /// Identifies the <see cref="Intensity"/> dependency property.
        /// </summary>
        public static readonly DependencyProperty IntensityProperty = DependencyProperty.Register(
            nameof(Intensity),
            typeof(double),
            typeof(BackdropSepiaBrush),
            new PropertyMetadata(0.5, new PropertyChangedCallback(OnIntensityChanged)));

        /// <summary>
        /// Updates the UI when <see cref="Intensity"/> changes
        /// </summary>
        /// <param name="d">The current <see cref="BackdropSepiaBrush"/> instance</param>
        /// <param name="e">The <see cref="DependencyPropertyChangedEventArgs"/> instance for <see cref="IntensityProperty"/></param>
        private static void OnIntensityChanged(DependencyObject d, DependencyPropertyChangedEventArgs e)
        {
            var brush = (BackdropSepiaBrush)d;

            // Clamp Value as per docs http://microsoft.github.io/Win2D/html/T_Microsoft_Graphics_Canvas_Effects_SepiaEffect.htm
            var value = (float)(double)e.NewValue;
            if (value > 1.0)
            {
                brush.Intensity = 1.0;
            }
            else if (value < 0.0)
            {
                brush.Intensity = 0.0;
            }

            // Unbox and set a new blur amount if the CompositionBrush exists.
            if (brush.CompositionBrush is CompositionBrush target)
            {
<<<<<<< HEAD
                // Abort if effects aren't supported.
                if (!CompositionCapabilities.GetForCurrentView().AreEffectsSupported())
                {
                    return;
                }

                var backdrop = Window.Current.Compositor.CreateBackdropBrush();

                // Use a Win2D blur affect applied to a CompositionBackdropBrush.
                /*
                var graphicsEffect = new SepiaEffect
                {
                    Name = "Sepia",
                    Intensity = (float)Intensity,
                    Source = new CompositionEffectSourceParameter("backdrop")
                };

                var effectFactory = Window.Current.Compositor.CreateEffectFactory(graphicsEffect, new[] { "Sepia.Intensity" });
                var effectBrush = effectFactory.CreateBrush();

                effectBrush.SetSourceParameter("backdrop", backdrop);

                CompositionBrush = effectBrush;
                */
=======
                brush.setter?.Invoke(target, (float)brush.Intensity);
>>>>>>> 2cfad9c9
            }
        }

        /// <inheritdoc/>
        protected override PipelineBuilder OnBrushRequested()
        {
            return PipelineBuilder.FromBackdrop().Sepia((float)Intensity, out setter);
        }
    }
}<|MERGE_RESOLUTION|>--- conflicted
+++ resolved
@@ -2,17 +2,10 @@
 // The .NET Foundation licenses this file to you under the MIT license.
 // See the LICENSE file in the project root for more information.
 
-<<<<<<< HEAD
-// using Microsoft.Graphics.Canvas.Effects;
+using Microsoft.Toolkit.Uwp.UI.Media.Base;
+using Microsoft.Toolkit.Uwp.UI.Media.Pipelines;
 using Microsoft.UI.Composition;
 using Microsoft.UI.Xaml;
-using Microsoft.UI.Xaml.Media;
-=======
-using Microsoft.Toolkit.Uwp.UI.Media.Base;
-using Microsoft.Toolkit.Uwp.UI.Media.Pipelines;
-using Windows.UI.Composition;
-using Windows.UI.Xaml;
->>>>>>> 2cfad9c9
 
 namespace Microsoft.Toolkit.Uwp.UI.Media
 {
@@ -67,41 +60,15 @@
             // Unbox and set a new blur amount if the CompositionBrush exists.
             if (brush.CompositionBrush is CompositionBrush target)
             {
-<<<<<<< HEAD
-                // Abort if effects aren't supported.
-                if (!CompositionCapabilities.GetForCurrentView().AreEffectsSupported())
-                {
-                    return;
-                }
-
-                var backdrop = Window.Current.Compositor.CreateBackdropBrush();
-
-                // Use a Win2D blur affect applied to a CompositionBackdropBrush.
-                /*
-                var graphicsEffect = new SepiaEffect
-                {
-                    Name = "Sepia",
-                    Intensity = (float)Intensity,
-                    Source = new CompositionEffectSourceParameter("backdrop")
-                };
-
-                var effectFactory = Window.Current.Compositor.CreateEffectFactory(graphicsEffect, new[] { "Sepia.Intensity" });
-                var effectBrush = effectFactory.CreateBrush();
-
-                effectBrush.SetSourceParameter("backdrop", backdrop);
-
-                CompositionBrush = effectBrush;
-                */
-=======
                 brush.setter?.Invoke(target, (float)brush.Intensity);
->>>>>>> 2cfad9c9
             }
         }
 
         /// <inheritdoc/>
         protected override PipelineBuilder OnBrushRequested()
         {
-            return PipelineBuilder.FromBackdrop().Sepia((float)Intensity, out setter);
+            //return PipelineBuilder.FromBackdrop().Sepia((float)Intensity, out setter);
+            return null;
         }
     }
 }