---
title: Expander Control
author: nmetulev
description: The Expander Control provides an expandable container to host any content.
keywords: windows 10, uwp, uwp community toolkit, uwp toolkit, Expander, xaml Control, xaml
---

# Expander Control

<<<<<<< HEAD
The [Expander Control](https://docs.microsoft.com/dotnet/api/microsoft.toolkit.uwp.ui.controls.expander) provides an expandable container to host any content. You can show or hide this content by toggling a Header.
=======
The **Expander Control** provides an expandable container to host any content.  It is a specialized form of a [HeaderedContentControl](HeaderedContentControl.md)
You can show or hide this content by interacting with the Header.
>>>>>>> 66701e89

## Syntax

```xaml
<Page ...
     xmlns:controls="using:Microsoft.Toolkit.Uwp.UI.Controls"/>

<controls:Expander Header="Header of the expander" Foreground="White"
                   Background="Gray" IsExpanded="True">
	<!-- Expander content -->
</controls:Expander>       
```

## Sample Output

<<<<<<< HEAD
![Expander animation](../resources/images/Controls/Expander.gif)

## Properties

| Property | Type | Description |
| -- | -- | -- |
| ContentOverlay | ContentPresenter | Gets or sets the content to be overlay |
| ExpandDirection | [ExpandDirection](https://docs.microsoft.com/dotnet/api/microsoft.toolkit.uwp.ui.controls.expanddirection) | Gets or sets a value indicating whether the Expand Direction of the control like Down, Up, Right, Left |
| Header | string | Gets or sets a value indicating whether the Header of the control |
| HeaderTemplate | DataTemplate | Gets or sets a value indicating whether the HeaderTemplate of the control |
| IsExpanded | bool | Gets or sets a value indicating whether the content of the control is opened/visible or closed/hidden |
=======
| Property | Type | Description |
| -- | -- | -- |
| ContentOverlay | UIElement | Specifies alternate content to show when the Expander is collapsed. |
| ExpandDirection | ExpandDirection enum | Specifies the direction of where expanded content should be displayed in relation to the header. |
| HeaderStyle | Style | Specifies an alternate style template for the `ToggleButton` header control. |
| IsExpanded | bool | Indicates if the Expander is currently open or closed.  The default is `False`. |
>>>>>>> 66701e89

## Events

| Events | Description |
| -- | -- |
| Collapsed | Fires when the expander is closed |
| Expanded | Fires when the expander is opened |

## Examples

- The ContentOverlay property can be used to define the content to be shown when the Expander is collapsed

<<<<<<< HEAD
    *Sample Code*
    ```xaml
    <controls:Expander Header="Header">
      <Grid>
        <TextBlock Text="Expanded content" />
      </Grid>
=======
### ExpandDirection

The `ExpandDirection` property can take 4 values that will expand the content based on the selected direction:

* `Down` - from top to bottom (default)
* `Up` - from bottom to top
* `Right` - from left to right
* `Left` - from right to left

### HeaderStyle

Allows creating an alternate style for the entire Expander header including the arrow symbol, in contrast to the `HeaderTemplate` which can control the content next to the arrow.

For instance to remove the header entirely from the Expander:

```xaml
  <Page.Resources>
    <Style x:Key="NoExpanderHeaderStyle" TargetType="ToggleButton">
      <Setter Property="Height" Value="0"/>
      <Setter Property="Template">
        <Setter.Value>
          <ControlTemplate TargetType="ToggleButton">
            <Grid/>
          </ControlTemplate>
        </Setter.Value>
      </Setter>
    </Style>
  </Page.Resources>

  <controls:Expander HeaderStyle="{StaticResource NoExpanderHeaderStyle} IsExpanded="True">
    <TextBlock Text="My Content"/>
  </controls:Expander>
```

## Events

<!-- Explain all events in a table format -->

| Events | Description |
| -- | -- |
| Collapsed | Fires when the expander is closed. |
| Expanded | Fires when the expander is opened. |

## Example Image
>>>>>>> 66701e89

      <controls:Expander.ContentOverlay>
        <Grid MinHeight="250">
          <TextBlock Text="Collapsed content" />
        </Grid>
      </controls:Expander.ContentOverlay>
    </controls:Expander>
    ```

## Sample Code

[Expander Sample Page Source](https://github.com/Microsoft/UWPCommunityToolkit/tree/master/Microsoft.Toolkit.Uwp.SampleApp/SamplePages/Expander). You can see this in action in [UWP Community Toolkit Sample App](https://www.microsoft.com/store/apps/9NBLGGH4TLCQ).

## Default Template 

[Expander XAML File](https://github.com/Microsoft/UWPCommunityToolkit/blob/master/Microsoft.Toolkit.Uwp.UI.Controls/Expander/Expander.xaml) is the XAML template used in the toolkit for the default styling.

## Requirements

| Device family | Universal, 10.0.14393.0 or higher |
| -- | -- |
| Namespace | Microsoft.Toolkit.Uwp.UI.Controls |
| NuGet package | [Microsoft.Toolkit.Uwp.UI.Controls](https://www.nuget.org/packages/Microsoft.Toolkit.Uwp.UI.Controls/) |

## API

- [Expander source code](https://github.com/Microsoft/UWPCommunityToolkit/tree/master/Microsoft.Toolkit.Uwp.UI.Controls/Expander)

## Related Topics

- [HeaderedControlControl](HeaderedContentControl.md)
- [ToggleButton](https://docs.microsoft.com/en-us/uwp/api/Windows.UI.Xaml.Controls.Primitives.ToggleButton)<|MERGE_RESOLUTION|>--- conflicted
+++ resolved
@@ -7,12 +7,8 @@
 
 # Expander Control
 
-<<<<<<< HEAD
-The [Expander Control](https://docs.microsoft.com/dotnet/api/microsoft.toolkit.uwp.ui.controls.expander) provides an expandable container to host any content. You can show or hide this content by toggling a Header.
-=======
-The **Expander Control** provides an expandable container to host any content.  It is a specialized form of a [HeaderedContentControl](HeaderedContentControl.md)
+The [Expander Control](https://docs.microsoft.com/dotnet/api/microsoft.toolkit.uwp.ui.controls.expander) provides an expandable container to host any content.  It is a specialized form of a [HeaderedContentControl](HeaderedContentControl.md)
 You can show or hide this content by interacting with the Header.
->>>>>>> 66701e89
 
 ## Syntax
 
@@ -28,26 +24,16 @@
 
 ## Sample Output
 
-<<<<<<< HEAD
 ![Expander animation](../resources/images/Controls/Expander.gif)
 
 ## Properties
 
 | Property | Type | Description |
 | -- | -- | -- |
-| ContentOverlay | ContentPresenter | Gets or sets the content to be overlay |
-| ExpandDirection | [ExpandDirection](https://docs.microsoft.com/dotnet/api/microsoft.toolkit.uwp.ui.controls.expanddirection) | Gets or sets a value indicating whether the Expand Direction of the control like Down, Up, Right, Left |
-| Header | string | Gets or sets a value indicating whether the Header of the control |
-| HeaderTemplate | DataTemplate | Gets or sets a value indicating whether the HeaderTemplate of the control |
-| IsExpanded | bool | Gets or sets a value indicating whether the content of the control is opened/visible or closed/hidden |
-=======
-| Property | Type | Description |
-| -- | -- | -- |
 | ContentOverlay | UIElement | Specifies alternate content to show when the Expander is collapsed. |
-| ExpandDirection | ExpandDirection enum | Specifies the direction of where expanded content should be displayed in relation to the header. |
+| ExpandDirection | [ExpandDirection](https://docs.microsoft.com/dotnet/api/microsoft.toolkit.uwp.ui.controls.expanddirection) | Specifies the direction of where expanded content should be displayed in relation to the header. |
 | HeaderStyle | Style | Specifies an alternate style template for the `ToggleButton` header control. |
 | IsExpanded | bool | Indicates if the Expander is currently open or closed.  The default is `False`. |
->>>>>>> 66701e89
 
 ## Events
 
@@ -58,16 +44,24 @@
 
 ## Examples
 
-- The ContentOverlay property can be used to define the content to be shown when the Expander is collapsed
+### ContentOverlay
 
-<<<<<<< HEAD
-    *Sample Code*
-    ```xaml
-    <controls:Expander Header="Header">
-      <Grid>
-        <TextBlock Text="Expanded content" />
-      </Grid>
-=======
+The `ContentOverlay` property can be used to define the content to be shown when the Expander is collapsed
+
+```xaml
+<controls:Expander Header="Header">
+  <Grid>
+    <TextBlock Text="Expanded content" />
+  </Grid>
+
+  <controls:Expander.ContentOverlay>
+    <Grid MinHeight="250">
+      <TextBlock Text="Collapsed content" />
+    </Grid>
+  </controls:Expander.ContentOverlay>
+</controls:Expander>
+```
+
 ### ExpandDirection
 
 The `ExpandDirection` property can take 4 values that will expand the content based on the selected direction:
@@ -102,26 +96,6 @@
   </controls:Expander>
 ```
 
-## Events
-
-<!-- Explain all events in a table format -->
-
-| Events | Description |
-| -- | -- |
-| Collapsed | Fires when the expander is closed. |
-| Expanded | Fires when the expander is opened. |
-
-## Example Image
->>>>>>> 66701e89
-
-      <controls:Expander.ContentOverlay>
-        <Grid MinHeight="250">
-          <TextBlock Text="Collapsed content" />
-        </Grid>
-      </controls:Expander.ContentOverlay>
-    </controls:Expander>
-    ```
-
 ## Sample Code
 
 [Expander Sample Page Source](https://github.com/Microsoft/UWPCommunityToolkit/tree/master/Microsoft.Toolkit.Uwp.SampleApp/SamplePages/Expander). You can see this in action in [UWP Community Toolkit Sample App](https://www.microsoft.com/store/apps/9NBLGGH4TLCQ).
