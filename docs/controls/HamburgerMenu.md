---
title: HamburgerMenu XAML Control
author: nmetulev
description: The Hamburger Menu Control provides an easy-to-use, side-bar menu which users can show or hide by using a Hamburger button
keywords: windows 10, uwp, uwp community toolkit, uwp toolkit, HamburgerMenu, xaml control, xaml
---

# HamburgerMenu XAML Control

> [!WARNING]
The HamburgerMenu is deprecated and will be removed in a future major release. Please use the [NavigationView](https://docs.microsoft.com/windows/uwp/controls-and-patterns/navigationview) available in the Fall Creators Update. Read the [Moving to NavigationView](#navview) section for more info.

The [HamburgerMenu Control](https://docs.microsoft.com/dotnet/api/microsoft.toolkit.uwp.ui.controls.hamburgermenu) provides an easy-to-use, side-bar menu which users can show or hide by using a Hamburger button. By  tapping the icon, it opens up a side menu with a selection of options or additional pages.

The 3-line menu icon, which resembles a Hamburger, allows developers to pack more features into their apps or navigation. The tiny icon takes up a minimal amount of screen real estate and creates a clean, minimalist look.

Developers can place menu specific content, navigation, images, text or custom controls. An example of the HamburgerMenu is the *MSN Money App* included in Windows 10. When tapped, it displays additional feature pages, and user settings.

## Syntax

```xaml
<Page ...
     xmlns:controls="using:Microsoft.Toolkit.Uwp.UI.Controls"/>

<controls:HamburgerMenu PaneBackground="Black" Foreground="White" ItemTemplate="{StaticResource ButtonTemplate}"
	OptionsItemTemplate="{StaticResource OptionTemplate}" ItemClick="HamburgerMenu_OnItemClick"
	OptionsItemClick="HamburgerMenu_OnOptionsItemClick" OpenPaneLength="240"
	DisplayMode="CompactInline" CompactPaneLength="48"
	HamburgerHeight="48" IsPaneOpen="False">
</controls:HamburgerMenu>
```

## Sample Output

![HamburgerMenu animation](../resources/images/Controls/HamburgerMenu.gif)

## Properties

| Property | Type | Description |
| -- | -- | -- |
| CompactPaneLength | double | Gets or sets the width of the pane in its compact display mode |
| DisplayMode | [SplitViewDisplayMode](https://docs.microsoft.com/uwp/api/Windows.UI.Xaml.Controls.SplitViewDisplayMode) | Gets or sets a value that specifies how the pane and content areas are shown |
| HamburgerHeight | double | Gets or sets main button's height |
| HamburgerMargin | Thickness | Gets or sets main button's margin |
| HamburgerMenuTemplate | DataTemplate | Gets or sets a template for the hamburger icon |
| HamburgerVisibility | Visibility | Gets or sets main button's visibility |
| HamburgerWidth | double | Gets or sets main button's width |
| IsPaneOpen | bool | Gets or sets a value indicating whether gets or sets a value that specifies whether the pane is expanded to its full width |
| Items | ItemCollection | Gets the collection used to generate the content of the items list |
| ItemsSource | object | Gets or sets an object source used to generate the content of the menu |
| ItemTemplate | DataTemplate | Gets or sets the DataTemplate used to display each item |
| ItemTemplateSelector | DataTemplateSelector | Gets or sets the DataTemplateSelector used to display each item |
| OpenPaneLength | double | Gets or sets the width of the pane when it's fully expanded |
| OptionsItems | ItemCollection | Gets the collection used to generate the content of the option list |
| OptionsItemsSource | object | Gets or sets an object source used to generate the content of the options |
| OptionsItemTemplate | DataTemplate | Gets or sets the DataTemplate used to display each item in the options |
| OptionsItemTemplateSelector | DataTemplateSelector | Gets or sets the DataTemplateSelector used to display each item in the options |
| OptionsVisibility | Visibility | Gets or sets the visibility of the options menu |
| PaneBackground | Brush | Gets or sets the Brush to apply to the background of the Pane area of the control |
| PaneForeground | Brush | Gets or sets the Brush to apply to the foreground of the Pane area of the control (specifically, the hamburger button foreground) |
| PanePlacement | [SplitViewPanePlacement](https://docs.microsoft.com/uwp/api/windows.ui.xaml.controls.splitviewpaneplacement) | Gets or sets a value that specifies whether the pane is shown on the right or left side of the control |
| SelectedIndex | int | Gets or sets the selected menu index |
| SelectedItem | object | Gets or sets the selected menu item |
| SelectedOptionsIndex | int | Gets or sets the selected options menu index |
| SelectedOptionsItem | object | Gets or sets the selected options menu item |
| UseNavigationViewWhenPossible | bool | Set `true` to use a template based on the [NavigationView](https://docs.microsoft.com/en-us/windows/uwp/controls-and-patterns/navigationview) when running on the Fall Creators Update and above, and the regular template otherwise |

## Events

| Events | Description |
| -- | -- |
| ItemClick | Event raised when an item is clicked |
| OptionsItemClick | Event raised when an options' item is clicked |

## Example Code

This sample demonstrates how to add custom menu items to the HamburgerMenu control.

```xaml
<Page ...
    xmlns:controls="using:Microsoft.Toolkit.Uwp.UI.Controls">

    <Page.Resources>
        <DataTemplate x:Key="DefaultTemplate" x:DataType="local:MenuItem">
            <Grid Width="240" Height="48">
                <Grid.ColumnDefinitions>
                    <ColumnDefinition Width="48" />
                    <ColumnDefinition />
                </Grid.ColumnDefinitions>
                <SymbolIcon Grid.Column="0" Symbol="{x:Bind Icon, Mode=OneWay}" Foreground="White" />
                <TextBlock Grid.Column="1" Text="{x:Bind Name, Mode=OneWay}" FontSize="16" VerticalAlignment="Center" Foreground="White" />
            </Grid>
        </DataTemplate>
    </Page.Resources>

    <Grid Background="{ThemeResource ApplicationPageBackgroundThemeBrush}">
<<<<<<< HEAD
        <controls:HamburgerMenu x:Name="hamburgerMenuControl" PaneBackground="Black" Foreground="White" 
                                ItemTemplate="{StaticResource DefaultTemplate}" ItemClick="OnMenuItemClick"
                                OptionsItemTemplate="{StaticResource DefaultTemplate}" OptionsItemClick="OnMenuItemClick">
=======
        <controls:HamburgerMenu x:Name="hamburgerMenuControl"
            PaneBackground="Black"
            Foreground="White"
            ItemTemplate="{StaticResource DefaultTemplate}"
            ItemClick="OnMenuItemClick"
            OptionsItemTemplate="{StaticResource DefaultTemplate}"
            OptionsItemClick="OnMenuItemClick">

>>>>>>> 4c471950
            <Frame x:Name="contentFrame" Foreground="Black"/>
        </controls:HamburgerMenu>
    </Grid>
</Page>
```

As you can see below, we declared a Frame inside the HamburgerMenu control. Using this Frame object, you can navigate to your pages by using the following code.

```csharp
using System;
using System.Collections.Generic;
using Windows.UI.Xaml.Controls;

namespace HamburgerSample
{
    public sealed partial class MainPage : Page
    {
        public MainPage()
        {
            this.InitializeComponent();

            hamburgerMenuControl.ItemsSource = MenuItem.GetMainItems();
            hamburgerMenuControl.OptionsItemsSource = MenuItem.GetOptionsItems();
        }

        private void OnMenuItemClick(object sender, ItemClickEventArgs e)
        {
            var menuItem = e.ClickedItem as MenuItem;
            contentFrame.Navigate(menuItem.PageType);
        }
    }

    public class MenuItem
    {
        public Symbol Icon { get; set; }
        public string Name { get; set; }
        public Type PageType { get; set; }

        public static List<MenuItem> GetMainItems()
        {
            var items = new List<MenuItem>();
            items.Add(new MenuItem() { Icon = Symbol.Accept, Name = "MenuItem1", PageType = typeof(Views.BlankPage1) });
            items.Add(new MenuItem() { Icon = Symbol.Send, Name = "MenuItem2", PageType = typeof(Views.BlankPage1) });
            items.Add(new MenuItem() { Icon = Symbol.Shop, Name = "MenuItem3", PageType = typeof(Views.BlankPage1) });
            return items; 
        }

        public static List<MenuItem> GetOptionsItems()
        {
            var items = new List<MenuItem>();
            items.Add(new MenuItem() { Icon = Symbol.Setting, Name = "OptionItem1", PageType = typeof(Views.BlankPage1) });
            return items;
        }
    }
}
```

## <a name="navview"></a> Moving to NavigationView
The Windows 10 Fall Creators Update SDK now includes the [NavigationView](https://docs.microsoft.com/windows/uwp/controls-and-patterns/navigationview) control among other new controls and APIs. This is great news for the UWP Community Toolkit as it means that one of its most popular controls, the HamburgerMenu, has a comparable counterpart in the Windows SDK and it is very easy to transition to the NavigationView if you are already using the HamburgerMenu. 

The HamburgerMenu and NavigationView share the same concepts and provide the same functionality with one major exception being the NavigationView takes advantage of the new fluent design system. In fact, the NavigationView does everything the HamburgerMenu does and even more.

### What developers need to know to move to NavigationView?

- **Pane:** Both the NavigationView and HamburgerMenu are based on the SplitView, so the same properties exist in both controls. However, the NavigationView uses the new AcrylicBrush for the background which creates the semi-transparent material out of the box. Additionally, the navigation view automatically changes its display mode based on the amount of screen size available to it, so you are no longer required to write all that code.
- **NavigationViewItems and Item Templates:** The NavigationView uses a similar pattern to define the Menu Items, with some naming changes. Here is the mapping from some properties in the HamburgerMenu to the comparable properties in the NavigationView:

    | HamburgerMenu | NavigationView |
    | --- | --- |
    | ItemsSource | MenuItemsSource |
    | ItemTemplate | MenuItemTemplate |
    | ItemClick | ItemInvoked |

    The *OptionsItemsSource* and *OptionItemsTemplate* is not available in the NavigationView. Instead, the NavigationView has two additional new properties that provide a much more flexible way of handling settings and optional items:
<<<<<<< HEAD
    - An optional property for app settings. Simply set the property *IsSettingsVisible* to true and the NavigationView will display the settings button at the bottom. You can even customize the settings item 

=======
    * An optional property for app settings. Simply set the property *IsSettingsVisible* to true and the NavigationView will display the settings button at the bottom. You can even customize the settings item:
    
>>>>>>> 4c471950
        ```csharp
        var settingsItem = HamburgerMenu.SettingsItem as NavigationViewItem;
        settingsItem.Content = "About";
        settingsItem.Icon = new FontIcon() { Glyph = "?" };
        ```

    - Free-form content in the pane’s footer, by adding any content in the new *PaneFooter* property 

    In addition, the NavigationView introduces new classes for quickly adding navigation items and grouping items. You can use the new NavigationViewItem, NavigationViewItemSeparator and NavigationViewItemHeader to directly populate the MenuItems and get the look you want

* **Additional features in the NavigationView:** The navigation view also introduces several new features that are not available in the HamburgerMenu:

    * There is a new optional header area that is vertically aligned with the navigation button and has a fixed height. Its purpose is to hold the page title of the selected nav category. The header is docked to the top of the page and acts as a scroll clipping point for the content area.
    * AutoSuggestBox property allows you to add a search box that integrates directly with the NavigationView. Some developers accomplished the same with the HamburgerMenu by re-templating it and writing a lot of custom code. That is not needed with the NavigationView

### Making the transition even easier
Starting with v2.1 of the UWP Community Toolkit, the HamburgerMenu provides a new property called `UseNavigationViewWhenPossible`. Setting the value to true will force the HamburgerMenu to use a template based on the NavigationView when running on the Fall Creators Update and above, and the regular template otherwise.

Using this property will enable you to take advantage of the NavigationView on devices that supported the NavigationView, while providing an experience based on HamburgerMenu on devices that have not yet updated to the Fall Creators Update. Make sure to test the experience on multiple OS releases and plan to fully transition to the NavigationView as the HamburgerMenu will be removed from the UWP Community Toolkit in a future major release.

> [!NOTE]
The `ItemClick` and `OptionsItemClick` events will continue to work but the EventArgs will be null when `UseNavigationViewWhenPossible` is set to true. There is a new event called `ItemInvoked` that should be used instead. This new event will include information about the clicked item and whether it is an item or options item. This event also works if UseNavigationViewWhenPossible is set to false. 

*****

> [!NOTE]
The PaneBackground will not have any effect when `UseNavigationViewWhenPossible` is set to null. To change the pane background of the NavigationView, modify the two theme resources by overwriting them in your App.xaml. See the [NavigationVew documentation](https://docs.microsoft.com/en-us/windows/uwp/design/controls-and-patterns/navigationview#customizing-backgrounds) for more details.

There are several HamburgerMenu properties that have no effect when the HamburgerMenu is using the NavigationView:

* DisplayMode
* PanePlacement
* PaneBackground
* PaneForeground
* HamburgerWidth
* HamburgerHeight
* HamburgerMargin
* HamburgerMenuTemplate

## Sample Code

[HamburgerMenu Sample Page Source](https://github.com/Microsoft/UWPCommunityToolkit/tree/master/Microsoft.Toolkit.Uwp.SampleApp/SamplePages/HamburgerMenu)
. You can see this in action in [UWP Community Toolkit Sample App](https://www.microsoft.com/store/apps/9NBLGGH4TLCQ).

## Default Template 

[HamburgerMenu XAML File](https://github.com/Microsoft/UWPCommunityToolkit/blob/master/Microsoft.Toolkit.Uwp.UI.Controls/HamburgerMenu/HamburgerMenu.xaml) is the XAML template used in the toolkit for the default styling.

## Requirements

| Device family | Universal, 10.0.14393.0 or higher |
| -- | -- |
| Namespace | Microsoft.Toolkit.Uwp.UI.Controls |
| NuGet package | [Microsoft.Toolkit.Uwp.UI.Controls](https://www.nuget.org/packages/Microsoft.Toolkit.Uwp.UI.Controls/) |

## API

* [HamburgerMenu source code](https://github.com/Microsoft/UWPCommunityToolkit/tree/master/Microsoft.Toolkit.Uwp.UI.Controls/HamburgerMenu)<|MERGE_RESOLUTION|>--- conflicted
+++ resolved
@@ -94,20 +94,9 @@
     </Page.Resources>
 
     <Grid Background="{ThemeResource ApplicationPageBackgroundThemeBrush}">
-<<<<<<< HEAD
         <controls:HamburgerMenu x:Name="hamburgerMenuControl" PaneBackground="Black" Foreground="White" 
                                 ItemTemplate="{StaticResource DefaultTemplate}" ItemClick="OnMenuItemClick"
                                 OptionsItemTemplate="{StaticResource DefaultTemplate}" OptionsItemClick="OnMenuItemClick">
-=======
-        <controls:HamburgerMenu x:Name="hamburgerMenuControl"
-            PaneBackground="Black"
-            Foreground="White"
-            ItemTemplate="{StaticResource DefaultTemplate}"
-            ItemClick="OnMenuItemClick"
-            OptionsItemTemplate="{StaticResource DefaultTemplate}"
-            OptionsItemClick="OnMenuItemClick">
-
->>>>>>> 4c471950
             <Frame x:Name="contentFrame" Foreground="Black"/>
         </controls:HamburgerMenu>
     </Grid>
@@ -182,13 +171,8 @@
     | ItemClick | ItemInvoked |
 
     The *OptionsItemsSource* and *OptionItemsTemplate* is not available in the NavigationView. Instead, the NavigationView has two additional new properties that provide a much more flexible way of handling settings and optional items:
-<<<<<<< HEAD
     - An optional property for app settings. Simply set the property *IsSettingsVisible* to true and the NavigationView will display the settings button at the bottom. You can even customize the settings item 
 
-=======
-    * An optional property for app settings. Simply set the property *IsSettingsVisible* to true and the NavigationView will display the settings button at the bottom. You can even customize the settings item:
-    
->>>>>>> 4c471950
         ```csharp
         var settingsItem = HamburgerMenu.SettingsItem as NavigationViewItem;
         settingsItem.Content = "About";
