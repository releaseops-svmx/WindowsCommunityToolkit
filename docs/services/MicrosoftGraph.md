---
title: MicrosoftGraph Service
author: nmetulev
description: The MicrosoftGraph Service aim to easily logon to Office 365 Service in order to Retrieve User Information, Retrieve and Send emails, Retrieve User events
<<<<<<< HEAD
keywords: windows 10, uwp, uwp community toolkit, uwp toolkit, MicrosoftGraph Service
=======
keywords: windows 10, uwp, windows community toolkit, uwp community toolkit, uwp toolkit, MicrosoftGraph Service
>>>>>>> 20a8f7fe
dev_langs:
  - csharp
  - vb
---

# MicrosoftGraph Service

The **MicrosoftGraph** Service aim to easily logon to Office 365 Service in order to: 

* Retrieve User Information
* Retrieve and Send emails
* Retrieve User events

## Prerequisites

> [!NOTE]
This API will not work on an XBOX UWP Application

### 1. Get and Office 365 Subscription

If you don't have one, you need to create an Office 365 Developer Site. There are several ways to create one:

* [An MSDN subscription](https://msdn.microsoft.com/subscriptions/manage/default.aspx) - This is available to MSDN subscribers with Visual Studio Ultimate and Visual Studio Premium.
* [An existing Office 365 subscription](https://msdn.microsoft.com/library/2ec857d5-dc6f-4cf6-ba45-adc845ef2a25%28Office.15%29.aspx) - You can use an existing Office 365 subscription, which can be any of the following: Office 365 Midsize Business, Office 365 Enterprise, Office 365 Education, Office 365 Government.
* [Free O365 trial](https://portal.office.com/Signup?OfferId=6881A1CB-F4EB-4db3-9F18-388898DAF510&DL=DEVELOPERPACK&ali=1) - You can start with a free 30-day trial, or buy an Office 365 developer subscription.
* [Free O365 Developer](http://dev.office.com/devprogram) - Or Get a One year free Office 365 Developer account
 
### 2. Register you application in Azure Active Directory

To authenticate your app, you need to register your app with Azure AD, and provide some details about your app. You can register your app manually by using the [Azure Management Portal](http://manage.windowsazure.com), or by using Visual Studio.

To register your app manually, see [Manually register your app with Azure AD so it can access Office 365 APIs.](https://msdn.microsoft.com/en-us/office/office365/howto/add-common-consent-manually)

To register your app by using Visual Studio, see [Using Visual Studio to register your app and add Office 365 APIs.](https://msdn.microsoft.com/office/office365/HowTo/adding-service-to-your-Visual-Studio-project)

After you've registered your app, Azure AD will generate a client ID for your app. You'll need to use this client ID to get your access token.

When you register your app in the [Azure Management Portal](http://manage.windowsazure.com), you will need to configure details about your application with the following steps:

1. Specify your application as a **Web application and/or web API**
2. Specify the Redirect Uri as **http://localhost:8000**
3. Add Application: Choose **Microsoft Graph** API 
4. Specify the permission levels the MicrosoftGraph Service requires from the Office 365 API (Microsoft Graph). Choose at least:
   * **Sign in and read user profile** to access user's profile.
   * **Read user mail and Send mail as user** to retrieve/send messages.
   * **Read user calendars** to retrieve events.

**Note:** Once register copy and save the Client ID for future use.
 
|Setting|Value|
|----------|:-------------:|
|Web application and/or web API|Yes|
|Redirect Uri|http://localhost:8080|
|Resource to Add|Microsoft Graph|
|Delegate Permissions |Sign in and read user profile, Read user mail and Send mail, Read user calendars|

## Syntax

### Sign in with an Office 365 account

```csharp
// Initialize the service
if (!MicrosoftGraphService.Instance.Initialize(ClientId.Text))
{
 return;
}
// Login via Azure Active Directory 
if (!await MicrosoftGraphService.Instance.LoginAsync())
{
 return;
}
```
```vb
' Initialize the service
If Not MicrosoftGraphService.Instance.Initialize(ClientId.Text) Then
    Return
End If

' Login via Azure Active Directory
If Not Await MicrosoftGraphService.Instance.LoginAsync() Then
    Return
End If
```

### Get the connected user's info

```csharp
// Retrieve user's info from Azure Active Directory
var user = await MicrosoftGraphService.Instance.User.GetProfileAsync();
UserPanel.DataContext = user;

// You can also select any fields you want in the response
MicrosoftGraphUserFields[] selectedFields = 
{
 MicrosoftGraphUserFields.Id,
 MicrosoftGraphUserFields.DisplayName,
 MicrosoftGraphUserFields.JobTitle,
 MicrosoftGraphUserFields.Mail,
 MicrosoftGraphUserFields.Department,
 MicrosoftGraphUserFields.PreferredLanguage
};

var user =await MicrosoftGraphService.Instance.User.GetProfileAsync(selectedFields);
UserPanel.DataContext = user;

// Retrieve the user's photo 
using (IRandomAccessStream photoStream = await MicrosoftGraphService.Instance.User.GetPhotoAsync())
{
 BitmapImage photo = new BitmapImage();
 if (photoStream != null)
  {
   await photo.SetSourceAsync(photoStream);
  }
  else
  {
   photo.UriSource = new Uri("ms-appx:///SamplePages/MicrosoftGraph Service/user.png");
  }

  this.Photo.Source = photo;
}
```
```vb
' Retrieve user's info from Azure Active Directory
Dim user = Await MicrosoftGraphService.Instance.User.GetProfileAsync()
UserPanel.DataContext = user

' You can also select any fields you want in the response
Dim selectedFields As MicrosoftGraphUserFields() = {
    MicrosoftGraphUserFields.Id,
    MicrosoftGraphUserFields.DisplayName,
    MicrosoftGraphUserFields.JobTitle,
    MicrosoftGraphUserFields.Mail,
    MicrosoftGraphUserFields.Department,
    MicrosoftGraphUserFields.PreferredLanguage
}

Dim user = Await MicrosoftGraphService.Instance.User.GetProfileAsync(selectedFields)
UserPanel.DataContext = user

' Retrieve the user's photo
Using photoStream As IRandomAccessStream = Await MicrosoftGraphService.Instance.User.PhotosService.GetPhotoAsync()
    Dim photo As BitmapImage = New BitmapImage()
    If photoStream IsNot Nothing Then
        Await photo.SetSourceAsync(photoStream)
    Else
        photo.UriSource = New Uri("ms-appx:///SamplePages/MicrosoftGraph Service/user.png")
    End If

    Me.Photo.Source = photo
End Using
```

### Retrieve/Send messages

```csharp
// Get the top 10 messages
messages = await MicrosoftGraphService.Instance.User.Message.GetEmailsAsync(10);
MessagesList.ItemsSource = messages;

// You can also select any fields you want in the response
MicrosoftGraphMessageFields[] selectedFields = 
{ 
 MicrosoftGraphMessageFields.Id,
 MicrosoftGraphMessageFields.From,
 MicrosoftGraphMessageFields.Subject,
 MicrosoftGraphMessageFields.BodyPreview
};

messages = await MicrosoftGraphService.Instance.User.Message.GetEmailsAsync(10,selectedFields);
MessagesList.ItemsSource = messages;

// Request the next 10 messages 
messages = await MicrosoftGraphService.Instance.User.Message.NextPageEmailsAsync();
if (messages == null)
{
     // no more messages
}

// Send a message
string[] toRecipients = { "user1@contoso.com", "user2@contoso.com" };
string subject = "This is the subject of my message;
string content = "This is the content of my message";

await MicrosoftGraphService.Instance.User.Message.SendEmailAsync(subject, content, BodyType.Text, toRecipients);

// You can also send a message in html format
string content = GetHtmlMessage();
await MicrosoftGraphService.Instance.User.Message.SendEmailAsync(subject, content, BodyType.Html, toRecipients);
```
```vb
' Get the top 10 messages
messages = Await MicrosoftGraphService.Instance.User.Message.GetEmailsAsync(10)
MessagesList.ItemsSource = messages

' You can also select any fields you want in the response
Dim selectedFields As MicrosoftGraphMessageFields() = {
    MicrosoftGraphMessageFields.Id,
    MicrosoftGraphMessageFields.From,
    MicrosoftGraphMessageFields.Subject,
    MicrosoftGraphMessageFields.BodyPreview
}
messages = Await MicrosoftGraphService.Instance.User.Message.GetEmailsAsync(10, selectedFields)
MessagesList.ItemsSource = messages

' Request the next 10 messages
messages = Await MicrosoftGraphService.Instance.User.Message.NextPageEmailsAsync()
If messages Is Nothing Then
    ' no more messages
End If

' Send a message
Dim toRecipients As String() = {"user1@contoso.com", "user2@contoso.com"}
Dim subject As String = "This is the subject of my message;"
Dim content As String = "This is the content of my message"
Await MicrosoftGraphService.Instance.User.Message.SendEmailAsync(subject, content, BodyType.Text, toRecipients)

' You can also send a message in html format
Dim content As String = GetHtmlMessage()
Await MicrosoftGraphService.Instance.User.Message.SendEmailAsync(subject, content, BodyType.Html, toRecipients)
```

### Retrieve calendar events

```csharp
// Get the top 10 events
events = await MicrosoftGraphService.Instance.User.Event.GetEventsAsync(10);
EventsList.ItemsSource = events;

// You can also select any fields you want in the response
MicrosoftGraphEventFields[] selectedFields = 
{ 
 MicrosoftGraphEventFields.Id,
 MicrosoftGraphEventFields.Attendees,
 MicrosoftGraphEventFields.Start,
 MicrosoftGraphEventFields.HasAttachments,
 MicrosoftGraphEventFields.Subject,
 MicrosoftGraphEventFields.BodyPreview
};

events = await MicrosoftGraphService.Instance.User.Event.GetEventsAsync(10,selectedFields);
EventsList.ItemsSource = events;

// Request the next 10 events
events = await MicrosoftGraphService.Instance.User.Event.NextPageEventsAsync();
if (events == null)
{
	// no more events
}
```
```vb
' Get the top 10 events
events = Await MicrosoftGraphService.Instance.User.[Event].GetEventsAsync(10)
EventsList.ItemsSource = events

' You can also select any fields you want in the response
Dim selectedFields As MicrosoftGraphEventFields() = {
    MicrosoftGraphEventFields.Id,
    MicrosoftGraphEventFields.Attendees,
    MicrosoftGraphEventFields.Start,
    MicrosoftGraphEventFields.HasAttachments,
    MicrosoftGraphEventFields.Subject,
    MicrosoftGraphEventFields.BodyPreview
}
events = Await MicrosoftGraphService.Instance.User.[Event].GetEventsAsync(10, selectedFields)
EventsList.ItemsSource = events

' Request the next 10 events
events = Await MicrosoftGraphService.Instance.User.[Event].NextPageEventsAsync()
If events Is Nothing Then
    ' no more events
End If
```

## Sample Code

[MicrosoftGraph Service Sample Page Source](https://github.com/Microsoft/UWPCommunityToolkit/tree/master/Microsoft.Toolkit.Uwp.SampleApp/SamplePages/Microsoft%20Graph%20Service). You can see this in action in [Windows Community Toolkit Sample App](https://www.microsoft.com/store/apps/9NBLGGH4TLCQ).

### Requirements

| Device family | Universal, 10.0.14393.0 or higher |
| --- | --- |
| Namespace | Microsoft.Toolkit.Uwp.Services |
| NuGet package | [Microsoft.Toolkit.Uwp.Services](https://www.nuget.org/packages/Microsoft.Toolkit.Uwp.Services/) |

### API

* [MicrosoftGraph Service source code](https://github.com/Microsoft/UWPCommunityToolkit/tree/master/Microsoft.Toolkit.Uwp.Services/Services/MicrosoftGraph)<|MERGE_RESOLUTION|>--- conflicted
+++ resolved
@@ -2,11 +2,7 @@
 title: MicrosoftGraph Service
 author: nmetulev
 description: The MicrosoftGraph Service aim to easily logon to Office 365 Service in order to Retrieve User Information, Retrieve and Send emails, Retrieve User events
-<<<<<<< HEAD
-keywords: windows 10, uwp, uwp community toolkit, uwp toolkit, MicrosoftGraph Service
-=======
 keywords: windows 10, uwp, windows community toolkit, uwp community toolkit, uwp toolkit, MicrosoftGraph Service
->>>>>>> 20a8f7fe
 dev_langs:
   - csharp
   - vb
