---
title: LinkedIn Service 
author: nmetulev
description: The LinkedIn Service allows you to retrieve or publish data to the LinkedIn graph. Examples of the types of objects you can work with are User profile data and sharing Activity.
keywords: windows 10, uwp, uwp community toolkit, uwp toolkit, LinkedIn Service 
dev_langs:
  - csharp
  - vb
---

# LinkedIn Service 

The **LinkedIn Service** allows you to retrieve or publish data to the LinkedIn graph. Examples of the types of objects you can work with are User profile data and sharing Activity.

## Creating a new Application on LinkedIn Developer Site

1. Go to: https://www.linkedin.com/developer/apps. 
2. Select **Create Application**, to start integrating LinkedIn into your app. 
3. Complete all mandory fields signified by the red star.  If you agree to the terms and conditions, hit **Submit**.
4. Make a note of the **Client Id** and **Client Secret** for your app - you will need to supply these in your code.
5. Take note of the **Default Application Permissions**.  You can either set these in this portal or via code.  These are the permissions your user will need to agree to for you to make calls on their behalf.
6. Under **OAuth 2.0** you will need to enter a **Authorized Redirect URLs**.  For UWP app development purposes this is arbitrary, but it will need to match what you have in your code (e.g. https://github.com/Microsoft/UWPCommunityToolkit).
7. Once you have done, hit **Update**.

## Syntax

```csharp
// Initialize service - use overload if you need to supply additional permissions
LinkedInService.Instance.Initialize(ClientId.Text, ClientSecret.Text, CallbackUri.Text);

// Login to LinkedIn
if (!await LinkedInService.Instance.LoginAsync())
{
    return;
}

// Get current user's profile details
await LinkedInService.Instance.GetUserProfileAsync();

// Share message to LinkedIn (text should include a Url so LinkedIn can scrape preview information)
await LinkedInService.Instance.ShareActivityAsync(ShareText.Text);
<<<<<<< HEAD
```
```vb
' Initialize service - use overload if you need to supply additional permissions
LinkedInService.Instance.Initialize(ClientId.Text, ClientSecret.Text, CallbackUri.Text)

' Login to LinkedIn
If Not Await LinkedInService.Instance.LoginAsync() Then
    Return
End If

' Get current user's profile details
Await LinkedInService.Instance.GetUserProfileAsync()

' Share message to LinkedIn (text should include a Url so LinkedIn can scrape preview information)
Await LinkedInService.Instance.ShareActivityAsync(ShareText.Text)
```

## Example
=======
```
 
## Sample Code
>>>>>>> 44e9edad

[LinkedIn Service Sample Page Source](https://github.com/Microsoft/UWPCommunityToolkit/tree/master/Microsoft.Toolkit.Uwp.SampleApp/SamplePages/LinkedIn%20Service). You can see this in action in [UWP Community Toolkit Sample App](https://www.microsoft.com/store/apps/9NBLGGH4TLCQ).

## Requirements

| Device family | Universal, 10.0.14393.0 or higher |
| --- | --- |
| Namespace | Microsoft.Toolkit.Uwp.Services |
| NuGet package | [Microsoft.Toolkit.Uwp.Services](https://www.nuget.org/packages/Microsoft.Toolkit.Uwp.Services/) |

## API

<<<<<<< HEAD
* [LinkedIn Service source code](https://github.com/Microsoft/UWPCommunityToolkit/tree/master/Microsoft.Toolkit.Uwp.Services/Services/LinkedIn)

## NuGet Packages Required

Microsoft.Toolkit.Uwp.Services

See the [NuGet Packages page](../Nuget-Packages.md) for complete list.
=======
* [LinkedIn Service source code](https://github.com/Microsoft/UWPCommunityToolkit/tree/master/Microsoft.Toolkit.Uwp.Services/Services/LinkedIn)
>>>>>>> 44e9edad
<|MERGE_RESOLUTION|>--- conflicted
+++ resolved
@@ -16,7 +16,7 @@
 
 1. Go to: https://www.linkedin.com/developer/apps. 
 2. Select **Create Application**, to start integrating LinkedIn into your app. 
-3. Complete all mandory fields signified by the red star.  If you agree to the terms and conditions, hit **Submit**.
+3. Complete all mandatory fields signified by the red star.  If you agree to the terms and conditions, hit **Submit**.
 4. Make a note of the **Client Id** and **Client Secret** for your app - you will need to supply these in your code.
 5. Take note of the **Default Application Permissions**.  You can either set these in this portal or via code.  These are the permissions your user will need to agree to for you to make calls on their behalf.
 6. Under **OAuth 2.0** you will need to enter a **Authorized Redirect URLs**.  For UWP app development purposes this is arbitrary, but it will need to match what you have in your code (e.g. https://github.com/Microsoft/UWPCommunityToolkit).
@@ -39,7 +39,6 @@
 
 // Share message to LinkedIn (text should include a Url so LinkedIn can scrape preview information)
 await LinkedInService.Instance.ShareActivityAsync(ShareText.Text);
-<<<<<<< HEAD
 ```
 ```vb
 ' Initialize service - use overload if you need to supply additional permissions
@@ -57,13 +56,6 @@
 Await LinkedInService.Instance.ShareActivityAsync(ShareText.Text)
 ```
 
-## Example
-=======
-```
- 
-## Sample Code
->>>>>>> 44e9edad
-
 [LinkedIn Service Sample Page Source](https://github.com/Microsoft/UWPCommunityToolkit/tree/master/Microsoft.Toolkit.Uwp.SampleApp/SamplePages/LinkedIn%20Service). You can see this in action in [UWP Community Toolkit Sample App](https://www.microsoft.com/store/apps/9NBLGGH4TLCQ).
 
 ## Requirements
@@ -75,14 +67,4 @@
 
 ## API
 
-<<<<<<< HEAD
-* [LinkedIn Service source code](https://github.com/Microsoft/UWPCommunityToolkit/tree/master/Microsoft.Toolkit.Uwp.Services/Services/LinkedIn)
-
-## NuGet Packages Required
-
-Microsoft.Toolkit.Uwp.Services
-
-See the [NuGet Packages page](../Nuget-Packages.md) for complete list.
-=======
-* [LinkedIn Service source code](https://github.com/Microsoft/UWPCommunityToolkit/tree/master/Microsoft.Toolkit.Uwp.Services/Services/LinkedIn)
->>>>>>> 44e9edad
+* [LinkedIn Service source code](https://github.com/Microsoft/UWPCommunityToolkit/tree/master/Microsoft.Toolkit.Uwp.Services/Services/LinkedIn)