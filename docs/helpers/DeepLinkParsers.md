--- conflicted
+++ resolved
@@ -2,11 +2,7 @@
 title: DeepLinkParser
 author: nmetulev
 description: Provides a way to create, Dictionary<string,string> - inheriting object that provides an additional .Root property to pull the base path of the URI 
-<<<<<<< HEAD
-keywords: windows 10, uwp, uwp community toolkit, uwp toolkit, DeepLinkParser
-=======
 keywords: windows 10, uwp, windows community toolkit, uwp community toolkit, uwp toolkit, DeepLinkParser
->>>>>>> 20a8f7fe
 dev_langs:
   - csharp
   - vb
