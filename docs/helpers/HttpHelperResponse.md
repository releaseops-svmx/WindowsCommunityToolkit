--- conflicted
+++ resolved
@@ -19,25 +19,15 @@
 ## Example
 
 ```csharp
-<<<<<<< HEAD
-using (var request = new HttpHelperRequest(new Uri(twitterUrl), HttpMethod.Post))
-=======
 using (HttpHelperResponse response = await HttpHelper.Instance.SendRequestAsync(request))
->>>>>>> 44e9edad
 {
     await response.GetTextResultAsync();
-    response.Dispose();
 }
-<<<<<<< HEAD
 ```
 ```vb
-Using request = New HttpHelperRequest(New Uri(twitterUrl), HttpMethod.Post)
-    Using response = Await HttpHelper.Instance.SendRequestAsync(request)
-        Return Await response.GetTextResultAsync()
-    End Using
+Using response = Await HttpHelper.Instance.SendRequestAsync(request)
+    Await response.GetTextResultAsync()
 End Using
-=======
->>>>>>> 44e9edad
 ```
 
 ## Constructors
