---
title: Print Helper
author: nmetulev
description: The PrintHelper is a UWP Community Toolkit helper class that enables the rendering of a framework element per page for printing purposes
keywords: windows 10, uwp, uwp community toolkit, uwp toolkit, PrintHelper
dev_langs:
  - csharp
  - vb
---

# Print Helper

The PrintHelper is a class used to simplify document printing.
It allows you to render a framework element per page.

To use it, you only have to instantiate a `PrintHelper` object and call `AddFrameworkElementToPrint` method to add the XAML controls you want to print.
Please note that controls cannot be linked to a visual tree. This means that their parent property has to be null.
If you want to use a control from your current XAML page, you can disconnect it before sending it to print (by removing it from its container) or you can create just create a new one from scratch.

Please check the sample app code to see how to disconnect/reconnect a control that you want to print:
https://github.com/Microsoft/UWPCommunityToolkit/blob/master/Microsoft.Toolkit.Uwp.SampleApp/SamplePages/PrintHelper/PrintHelperPage.xaml.cs

Several events are available to control the printing process:

* OnPrintFailed will be triggered if the user cancels the print or if something goes wrong
* OnPrintSucceeded will be triggered after a successful print
* OnPreviewPagesCreated will be triggered after print preview pages are generated. This allows you to control the look and feel of your page before they are sent to the spooler.

In addition, you can customize the printing dialog using the `PrintHelperOptions` class. To use it, create an instance of the class, add the options you'd like to display on the printing dialog and set the default options. Then, you can use it as a parameter in the `PrintHelper` class constructor to set them as the default for the instance, or send them as parameters to `ShowPrintUIAsync` to use them for a single print job.

<<<<<<< HEAD
> [!NOTE] Page breaks are not supported. Every control will be printed on a single page.

*****

> [!IMPORTANT] Printing in Dark Theme will likely print white text, which won't be visible. To fix this, ensure the text is a visible color before printing, then restore the original color.
=======
You can call `ShowPrintUIAsync` with a second parameter to determine that the list of controls to print should directly be taken from the content of the container passed to the PrintHelper constructor. In this mode you are responsible for the sizing and the layout.
>>>>>>> e4fa7423

## Syntax

```csharp
var printHelper = new PrintHelper(container);

printHelper.AddFrameworkElementToPrint(frameworkElement);

await printHelper.ShowPrintUIAsync("Title");
```
```vb
Dim printHelper = New PrintHelper(container)

printHelper.AddFrameworkElementToPrint(frameworkElement)

Await printHelper.ShowPrintUIAsync("Title")
```

## Properties

| Property | Type | Description |
| -- | -- | -- |
| ApplicationContentMarginLeft | double | Gets or sets the percent of app's margin width |
| ApplicationContentMarginTop | double | Gets or sets the percent of app's margin height |

## Methods

| Methods | Return Type | Description |
| -- | -- | -- |
| AddFrameworkElementToPrint(FrameworkElement) | void | Add an element to the list of printable elements |
| ClearListOfPrintableFrameworkElements() | void | Empties the list of printable elements |
| Dispose() | void | Release associated resources |
| RemoveFrameworkElementToPrint(FrameworkElement) | void | Remove an element from the list of printable elements |
| ShowPrintUIAsync(String, Boolean) | Task | Start the print task |

## Events

| Events | Description |
| -- | -- |
| OnPreviewPagesCreated | Event which is called after print preview pages are generated |
| OnPrintCanceled | Event raised when print is cancelled by the user |
| OnPrintFailed | Event raised when print failed |
| OnPrintSucceeded | Event raised when print was successful |

## Example

```csharp
// Create a new PrintHelper instance
// "container" is a XAML panel that will be used to host printable control.
// It needs to be in your visual tree but can be hidden with Opacity = 0
var printHelper = new PrintHelper(container);

// Add controls that you want to print
printHelper.AddFrameworkElementToPrint(await PrepareWebViewForPrintingAsync());

// Connect to relevant events
printHelper.OnPrintFailed += PrintHelper_OnPrintFailed;
printHelper.OnPrintSucceeded += PrintHelper_OnPrintSucceeded;

// Start printing process
await printHelper.ShowPrintUIAsync("UWP Community Toolkit Sample App");

// Event handlers

private async void PrintHelper_OnPrintSucceeded()
{
  printHelper.Dispose();
  var dialog = new MessageDialog("Printing done.");
  await dialog.ShowAsync();
}

private async void PrintHelper_OnPrintFailed()
{
  printHelper.Dispose();
  var dialog = new MessageDialog("Printing failed.");
  await dialog.ShowAsync();
}
<<<<<<< HEAD
=======
```
```vb
' Create a new PrintHelper instance
' "container" is a XAML panel that will be used to host printable control. 
' It needs to be in your visual tree but can be hidden with Opacity = 0
Dim printHelper = New PrintHelper(container)
  
' Add controls that you want to print
printHelper.AddFrameworkElementToPrint(Await PrepareWebViewForPrintingAsync())

' Connect to relevant events
printHelper.OnPrintFailed += PrintHelper_OnPrintFailed
printHelper.OnPrintSucceeded += PrintHelper_OnPrintSucceeded

' Start printing process
Await printHelper.ShowPrintUIAsync("UWP Community Toolkit Sample App")

' Event handlers

Private Async Sub PrintHelper_OnPrintSucceeded()
    printHelper.Dispose()
    Dim dialog = New MessageDialog("Printing done.")
    Await dialog.ShowAsync()
End Sub

Private Async Sub PrintHelper_OnPrintFailed()
    printHelper.Dispose()
    Dim dialog = New MessageDialog("Printing failed.")
    Await dialog.ShowAsync()
End Sub
>>>>>>> e4fa7423
```

**Direct print example:**

```csharp
// Create a new PrintHelper instance
// "container" is a XAML panel that will be used to get the list of printable controls.
var printHelper = new PrintHelper(container);

// Start printing process
await printHelper.ShowPrintUIAsync("UWP Community Toolkit Sample App", true);
<<<<<<< HEAD
=======
```
```vb
' Create a new PrintHelper instance
' "container" is a XAML panel that will be used to get the list of printable controls. 
Dim printHelper = New PrintHelper(container)

' Start printing process
Await printHelper.ShowPrintUIAsync("UWP Community Toolkit Sample App", True)
>>>>>>> e4fa7423
```

**Using custom default settings:**

```csharp
// Create a new PrintHelperOptions instance
var defaultPrintHelperOptions = new PrintHelperOptions();

//Add options that you want to be displayed on the print dialog
defaultPrintHelperOptions.AddDisplayOption(StandardPrintTaskOptions.Orientation);

//Set preselected settings
defaultPrintHelperOptions.Orientation = PrintOrientation.Landscape;

// Create a new PrintHelper instance
// "container" is a XAML panel that will be used to get the list of printable controls.
var printHelper = new PrintHelper(container, defaultPrintHelperOptions);
```
```vb
' Create a new PrintHelperOptions instance
Dim defaultPrintHelperOptions = New PrintHelperOptions()

' Add options that you want to be displayed on the print dialog
defaultPrintHelperOptions.AddDisplayOption(StandardPrintTaskOptions.Orientation)

' Set preselected settings
defaultPrintHelperOptions.Orientation = PrintOrientation.Landscape

' Create a new PrintHelper instance
' "container" is a XAML panel that will be used to get the list of printable controls.
Dim printHelper = New PrintHelper(container, defaultPrintHelperOptions)
```

**Using custom settings for one print job:**

```csharp
// Create a new PrintHelper instance
// "container" is a XAML panel that will be used to get the list of printable controls.
// "defaultPrintHelperOptions" is a PrintHelperOptions instance that will be used to get the default options for printing.
var printHelper = new PrintHelper(container, defaultPrintHelperOptions);

// Create a new PrintHelperOptions instance
var printHelperOptions = new PrintHelperOptions();

//Add options that you want to be displayed on the print dialog
printHelperOptions.AddDisplayOption(StandardPrintTaskOptions.Orientation);

//Set preselected settings
printHelperOptions.Orientation = PrintOrientation.Landscape;

// Start printing process
await _printHelper.ShowPrintUIAsync("UWP Community Toolkit Sample App", printHelperOptions);
```
```vb
' Create a new PrintHelper instance
' "container" is a XAML panel that will be used to get the list of printable controls.
' "defaultPrintHelperOptions" is a PrintHelperOptions instance that will be used to get the default options for printing.
Dim printHelper = New PrintHelper(container, defaultPrintHelperOptions)

' Create a new PrintHelperOptions instance
Dim printHelperOptions = New PrintHelperOptions()

' Add options that you want to be displayed on the print dialog
printHelperOptions.AddDisplayOption(StandardPrintTaskOptions.Orientation)

' Set preselected settings
printHelperOptions.Orientation = PrintOrientation.Landscape

' Start printing process
Await _printHelper.ShowPrintUIAsync("UWP Community Toolkit Sample App", printHelperOptions)
```

**Print a list with each item on a separate page with static header and page number:**

```csharp
// Create a new PrintHelper instance
// "container" is a XAML panel that will be used to get the list of printable controls.
var printHelper = new PrintHelper(container);

var pageNumber = 0;

foreach (var item in PrintSampleItems)
{
    var grid = new Grid();
    grid.RowDefinitions.Add(new RowDefinition() { Height = GridLength.Auto });
    grid.RowDefinitions.Add(new RowDefinition() { Height = new GridLength(1, GridUnitType.Star) });
    grid.RowDefinitions.Add(new RowDefinition() { Height = GridLength.Auto });

    // Static header
    var header = new TextBlock { Text = "UWP Community Toolkit Sample App - Print Helper - Custom Print", Margin = new Thickness(0, 0, 0, 20) };
    Grid.SetRow(header, 0);
    grid.Children.Add(header);

    // Main content with layout from data template
    var cont = new ContentControl();
    cont.ContentTemplate = Resources["CustomPrintTemplate"] as DataTemplate;
    cont.DataContext = item;
    Grid.SetRow(cont, 1);
    grid.Children.Add(cont);

    // Footer with page number
    pageNumber++;
    var footer = new TextBlock { Text = string.Format("page {0}", pageNumber), Margin = new Thickness(0, 20, 0, 0) };
    Grid.SetRow(footer, 2);
    grid.Children.Add(footer);

    printHelper.AddFrameworkElementToPrint(grid);
}

// Start printing process
await printHelper.ShowPrintUIAsync("UWP Community Toolkit Sample App", printHelperOptions);
```
```vb
  Dim printHelper = New PrintHelper(container)
  Dim pageNumber = 0
  For Each item In PrintSampleItems
      Dim grid = New Grid()
      grid.RowDefinitions.Add(New RowDefinition() With {.Height = GridLength.Auto})
      grid.RowDefinitions.Add(New RowDefinition() With {.Height = New GridLength(1, GridUnitType.Star)})
      grid.RowDefinitions.Add(New RowDefinition() With {.Height = GridLength.Auto})
      Dim header = New TextBlock With {.Text = "UWP Community Toolkit Sample App - Print Helper - Custom Print", .Margin = New Thickness(0, 0, 0, 20)}
      Grid.SetRow(header, 0)
      grid.Children.Add(header)
      Dim cont = New ContentControl()
      cont.ContentTemplate = TryCast(Resources("CustomPrintTemplate"), DataTemplate)
      cont.DataContext = item
      Grid.SetRow(cont, 1)
      grid.Children.Add(cont)
      pageNumber += 1
      Dim footer = New TextBlock With {.Text = String.Format("page {0}", pageNumber), .Margin = New Thickness(0, 20, 0, 0)}
      Grid.SetRow(footer, 2)
      grid.Children.Add(footer)
      printHelper.AddFrameworkElementToPrint(grid)
  Next

  Await printHelper.ShowPrintUIAsync("UWP Community Toolkit Sample App", printHelperOptions)
```

## Requirements

| Device family | Universal, 10.0.14393.0 or higher |
| --- | --- |
| Namespace | Microsoft.Toolkit.Uwp |
| NuGet package | [Microsoft.Toolkit.Uwp](https://www.nuget.org/packages/Microsoft.Toolkit.Uwp/) |

## API

* [Print Helper source code](https://github.com/Microsoft/UWPCommunityToolkit/blob/master/Microsoft.Toolkit.Uwp/Helpers/PrintHelper/)<|MERGE_RESOLUTION|>--- conflicted
+++ resolved
@@ -28,15 +28,13 @@
 
 In addition, you can customize the printing dialog using the `PrintHelperOptions` class. To use it, create an instance of the class, add the options you'd like to display on the printing dialog and set the default options. Then, you can use it as a parameter in the `PrintHelper` class constructor to set them as the default for the instance, or send them as parameters to `ShowPrintUIAsync` to use them for a single print job.
 
-<<<<<<< HEAD
+You can call `ShowPrintUIAsync` with a second parameter to determine that the list of controls to print should directly be taken from the content of the container passed to the PrintHelper constructor. In this mode you are responsible for the sizing and the layout.
+
 > [!NOTE] Page breaks are not supported. Every control will be printed on a single page.
 
 *****
 
 > [!IMPORTANT] Printing in Dark Theme will likely print white text, which won't be visible. To fix this, ensure the text is a visible color before printing, then restore the original color.
-=======
-You can call `ShowPrintUIAsync` with a second parameter to determine that the list of controls to print should directly be taken from the content of the container passed to the PrintHelper constructor. In this mode you are responsible for the sizing and the layout.
->>>>>>> e4fa7423
 
 ## Syntax
 
@@ -114,8 +112,6 @@
   var dialog = new MessageDialog("Printing failed.");
   await dialog.ShowAsync();
 }
-<<<<<<< HEAD
-=======
 ```
 ```vb
 ' Create a new PrintHelper instance
@@ -146,7 +142,6 @@
     Dim dialog = New MessageDialog("Printing failed.")
     Await dialog.ShowAsync()
 End Sub
->>>>>>> e4fa7423
 ```
 
 **Direct print example:**
@@ -158,8 +153,6 @@
 
 // Start printing process
 await printHelper.ShowPrintUIAsync("UWP Community Toolkit Sample App", true);
-<<<<<<< HEAD
-=======
 ```
 ```vb
 ' Create a new PrintHelper instance
@@ -168,7 +161,6 @@
 
 ' Start printing process
 Await printHelper.ShowPrintUIAsync("UWP Community Toolkit Sample App", True)
->>>>>>> e4fa7423
 ```
 
 **Using custom default settings:**
