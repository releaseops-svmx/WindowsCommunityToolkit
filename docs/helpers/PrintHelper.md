---
title: Print Helper
author: nmetulev
description: The PrintHelper is a UWP Community Toolkit helper class that enables the rendering of a framework element per page for printing purposes
keywords: windows 10, uwp, uwp community toolkit, uwp toolkit, PrintHelper
---

# Print Helper

The PrintHelper is a class used to simplify document printing.
It allows you to render a framework element per page.

To use it, you only have to instantiate a `PrintHelper` object and call `AddFrameworkElementToPrint` method to add the XAML controls you want to print.
Please note that controls cannot be linked to a visual tree. This means that their parent property has to be null.
If you want to use a control from your current XAML page, you can disconnect it before sending it to print (by removing it from its container) or you can create just create a new one from scratch.

Please check the sample app code to see how to disconnect/reconnect a control that you want to print:
https://github.com/Microsoft/UWPCommunityToolkit/blob/master/Microsoft.Toolkit.Uwp.SampleApp/SamplePages/PrintHelper/PrintHelperPage.xaml.cs

Several events are available to control the printing process:
* OnPrintFailed will be triggered if the user cancels the print or if something goes wrong
* OnPrintSucceeded will be triggered after a successful print
* OnPreviewPagesCreated will be triggered after print preview pages are generated. This allows you to control the look and feel of your page before they are sent to the spooler.

In addition, you can customize the printing dialog using the `PrintHelperOptions` class. To use it, create an instance of the class, add the options you'd like to display on the printing dialog and set the default options. Then, you can use it as a parameter in the `PrintHelper` class constructor to set them as the default for the instance, or send them as parameters to `ShowPrintUIAsync` to use them for a single print job.

> [!IMPORTANT]
Page breaks are not supported. Every control will be printed on a single page

You can call `ShowPrintUIAsync` with a second parameter to determine that the list of controls to print should directly be taken from the content of the container passed to the PrintHelper constructor. In this mode you are responsible for the sizing and the layout.

## Syntax

```csharp
var printHelper = new PrintHelper(container);

printHelper.AddFrameworkElementToPrint(frameworkElement);

await printHelper.ShowPrintUIAsync("Title");
```

## Properties

| Property | Type | Description |
| -- | -- | -- |
| ApplicationContentMarginLeft | double | Gets or sets the percent of app's margin width |
| ApplicationContentMarginTop | double | Gets or sets the percent of app's margin height |

## Methods

| Methods | Return Type | Description |
| -- | -- | -- |
| AddFrameworkElementToPrint(FrameworkElement) | void | Add an element to the list of printable elements |
| ClearListOfPrintableFrameworkElements() | void | Empties the list of printable elements |
| Dispose() | void | Release associated resources |
| RemoveFrameworkElementToPrint(FrameworkElement) | void | Remove an element from the list of printable elements |
| ShowPrintUIAsync(String, Boolean) | Task | Start the print task |

## Events

| Events | Description |
| -- | -- |
| OnPreviewPagesCreated | Event which is called after print preview pages are generated |
| OnPrintCanceled | Event raised when print is cancelled by the user |
| OnPrintFailed | Event raised when print failed |
| OnPrintSucceeded | Event raised when print was successful |

## Example

```csharp
// Create a new PrintHelper instance
// "container" is a XAML panel that will be used to host printable control.
// It needs to be in your visual tree but can be hidden with Opacity = 0
var printHelper = new PrintHelper(container);

// Add controls that you want to print
printHelper.AddFrameworkElementToPrint(await PrepareWebViewForPrintingAsync());

// Connect to relevant events
printHelper.OnPrintFailed += PrintHelper_OnPrintFailed;
printHelper.OnPrintSucceeded += PrintHelper_OnPrintSucceeded;

// Start printing process
await printHelper.ShowPrintUIAsync("UWP Community Toolkit Sample App");

// Event handlers

private async void PrintHelper_OnPrintSucceeded()
{
  printHelper.Dispose();
  var dialog = new MessageDialog("Printing done.");
  await dialog.ShowAsync();
}

private async void PrintHelper_OnPrintFailed()
{
  printHelper.Dispose();
  var dialog = new MessageDialog("Printing failed.");
  await dialog.ShowAsync();
}
```

**Direct print example:**

```csharp
// Create a new PrintHelper instance
// "container" is a XAML panel that will be used to get the list of printable controls.
var printHelper = new PrintHelper(container);

// Start printing process
await printHelper.ShowPrintUIAsync("UWP Community Toolkit Sample App", true);
```

**Using custom default settings:**

```csharp
// Create a new PrintHelperOptions instance
var defaultPrintHelperOptions = new PrintHelperOptions();

//Add options that you want to be displayed on the print dialog
defaultPrintHelperOptions.AddDisplayOption(StandardPrintTaskOptions.Orientation);

//Set preselected settings
defaultPrintHelperOptions.Orientation = PrintOrientation.Landscape;

// Create a new PrintHelper instance
// "container" is a XAML panel that will be used to get the list of printable controls.
var printHelper = new PrintHelper(container, defaultPrintHelperOptions);
```

**Using custom settings for one print job:**

```csharp
// Create a new PrintHelper instance
// "container" is a XAML panel that will be used to get the list of printable controls.
// "defaultPrintHelperOptions" is a PrintHelperOptions instance that will be used to get the default options for printing.
var printHelper = new PrintHelper(container, defaultPrintHelperOptions);

// Create a new PrintHelperOptions instance
var printHelperOptions = new PrintHelperOptions();

//Add options that you want to be displayed on the print dialog
printHelperOptions.AddDisplayOption(StandardPrintTaskOptions.Orientation);

//Set preselected settings
printHelperOptions.Orientation = PrintOrientation.Landscape;

// Start printing process
await _printHelper.ShowPrintUIAsync("UWP Community Toolkit Sample App", printHelperOptions);
```

<<<<<<< HEAD
## Requirements
=======
Print a list with each item on a separate page with static header and page number:

```csharp
// Create a new PrintHelper instance
// "container" is a XAML panel that will be used to get the list of printable controls.
var printHelper = new PrintHelper(container);

var pageNumber = 0;

foreach (var item in PrintSampleItems)
{
    var grid = new Grid();
    grid.RowDefinitions.Add(new RowDefinition() { Height = GridLength.Auto });
    grid.RowDefinitions.Add(new RowDefinition() { Height = new GridLength(1, GridUnitType.Star) });
    grid.RowDefinitions.Add(new RowDefinition() { Height = GridLength.Auto });

    // Static header
    var header = new TextBlock { Text = "UWP Community Toolkit Sample App - Print Helper - Custom Print", Margin = new Thickness(0, 0, 0, 20) };
    Grid.SetRow(header, 0);
    grid.Children.Add(header);

    // Main content with layout from data template
    var cont = new ContentControl();
    cont.ContentTemplate = Resources["CustomPrintTemplate"] as DataTemplate;
    cont.DataContext = item;
    Grid.SetRow(cont, 1);
    grid.Children.Add(cont);

    // Footer with page number
    pageNumber++;
    var footer = new TextBlock { Text = string.Format("page {0}", pageNumber), Margin = new Thickness(0, 20, 0, 0) };
    Grid.SetRow(footer, 2);
    grid.Children.Add(footer);

    printHelper.AddFrameworkElementToPrint(grid);
}

// Start printing process
await printHelper.ShowPrintUIAsync("UWP Community Toolkit Sample App", printHelperOptions);
```

## Requirements (Windows 10 Device Family)
>>>>>>> a0e7e4dd

| Device family | Universal, 10.0.14393.0 or higher |
| --- | --- |
| Namespace | Microsoft.Toolkit.Uwp |
| NuGet package | [Microsoft.Toolkit.Uwp](https://www.nuget.org/packages/Microsoft.Toolkit.Uwp/) |

## API

* [Print Helper source code](https://github.com/Microsoft/UWPCommunityToolkit/blob/master/Microsoft.Toolkit.Uwp/Helpers/PrintHelper/)<|MERGE_RESOLUTION|>--- conflicted
+++ resolved
@@ -149,10 +149,7 @@
 await _printHelper.ShowPrintUIAsync("UWP Community Toolkit Sample App", printHelperOptions);
 ```
 
-<<<<<<< HEAD
-## Requirements
-=======
-Print a list with each item on a separate page with static header and page number:
+**Print a list with each item on a separate page with static header and page number:**
 
 ```csharp
 // Create a new PrintHelper instance
@@ -193,8 +190,7 @@
 await printHelper.ShowPrintUIAsync("UWP Community Toolkit Sample App", printHelperOptions);
 ```
 
-## Requirements (Windows 10 Device Family)
->>>>>>> a0e7e4dd
+## Requirements
 
 | Device family | Universal, 10.0.14393.0 or higher |
 | --- | --- |
