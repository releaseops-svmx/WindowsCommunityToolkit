--- conflicted
+++ resolved
@@ -16,57 +16,6 @@
 
 Windows::Foundation::IAsyncAction^ GazeSettingsHelper::RetrieveSharedSettings(ValueSet^ settings)
 {
-<<<<<<< HEAD
-    return create_async([settings]{
-        // Setup a new app service connection
-        AppServiceConnection^ connection = ref new AppServiceConnection();
-        connection->AppServiceName = "com.microsoft.ectksettings";
-        connection->PackageFamilyName = "Microsoft.EyeControlToolkitSettings_s9y1p3hwd5qda";
-
-        // open the connection
-        return create_task(connection->OpenAsync()).then([settings, connection](AppServiceConnectionStatus status)
-        {
-            switch (status)
-            {
-            case AppServiceConnectionStatus::Success:
-                // The new connection opened successfully
-                // Set up the inputs and send a message to the service
-                return create_task(connection->SendMessageAsync(ref new ValueSet()));
-                break;
-
-            default:
-            case AppServiceConnectionStatus::AppNotInstalled:
-            case AppServiceConnectionStatus::AppUnavailable:
-            case AppServiceConnectionStatus::AppServiceUnavailable:
-            case AppServiceConnectionStatus::Unknown:
-                // All return paths need to return a task of type AppServiceResponse, so fake it
-                AppServiceResponse ^ response = nullptr;
-                return task_from_result(response);
-            }
-        }).then([settings](AppServiceResponse^ response)
-        {
-            if (response == nullptr)
-            {
-                return;
-            }
-
-            switch (response->Status)
-            {
-            case AppServiceResponseStatus::Success:
-                for each (auto item in response->Message)
-                {
-                    settings->Insert(item->Key, item->Value);
-                }
-                break;
-            default:
-            case AppServiceResponseStatus::Failure:
-            case AppServiceResponseStatus::ResourceLimitsExceeded:
-            case AppServiceResponseStatus::Unknown:
-                break;
-            }
-        });
-    }); // create_async()
-=======
 	return create_async([settings] {
 		// Setup a new app service connection
 		AppServiceConnection^ connection = ref new AppServiceConnection();
@@ -116,7 +65,6 @@
 			}
 		});
 	}); // create_async()
->>>>>>> 4fbd4f17
 }
 
 END_NAMESPACE_GAZE_INPUT