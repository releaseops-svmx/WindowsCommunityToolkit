﻿// Licensed to the .NET Foundation under one or more agreements.
// The .NET Foundation licenses this file to you under the MIT license.
// See the LICENSE file in the project root for more information.

using System;
using System.Collections.Specialized;
using Microsoft.UI.Xaml;
using Microsoft.UI.Xaml.Controls;
using Windows.Foundation;

namespace Microsoft.Toolkit.Uwp.UI.Controls
{
    /// <summary>
    /// Arranges elements by wrapping them to fit the available space.
    /// When <see cref="Orientation"/> is set to Orientation.Horizontal, element are arranged in rows until the available width is reached and then to a new row.
    /// When <see cref="Orientation"/> is set to Orientation.Vertical, element are arranged in columns until the available height is reached.
    /// </summary>
    public class WrapLayout : VirtualizingLayout
    {
        /// <summary>
        /// Gets or sets a uniform Horizontal distance (in pixels) between items when <see cref="Orientation"/> is set to Horizontal,
        /// or between columns of items when <see cref="Orientation"/> is set to Vertical.
        /// </summary>
        public double HorizontalSpacing
        {
            get { return (double)GetValue(HorizontalSpacingProperty); }
            set { SetValue(HorizontalSpacingProperty, value); }
        }

        /// <summary>
        /// Identifies the <see cref="HorizontalSpacing"/> dependency property.
        /// </summary>
        public static readonly DependencyProperty HorizontalSpacingProperty =
            DependencyProperty.Register(
                nameof(HorizontalSpacing),
                typeof(double),
                typeof(WrapLayout),
                new PropertyMetadata(0d, LayoutPropertyChanged));

        /// <summary>
        /// Gets or sets a uniform Vertical distance (in pixels) between items when <see cref="Orientation"/> is set to Vertical,
        /// or between rows of items when <see cref="Orientation"/> is set to Horizontal.
        /// </summary>
        public double VerticalSpacing
        {
            get { return (double)GetValue(VerticalSpacingProperty); }
            set { SetValue(VerticalSpacingProperty, value); }
        }

        /// <summary>
        /// Identifies the <see cref="VerticalSpacing"/> dependency property.
        /// </summary>
        public static readonly DependencyProperty VerticalSpacingProperty =
            DependencyProperty.Register(
                nameof(VerticalSpacing),
                typeof(double),
                typeof(WrapLayout),
                new PropertyMetadata(0d, LayoutPropertyChanged));

        /// <summary>
        /// Gets or sets the orientation of the WrapLayout.
        /// Horizontal means that child controls will be added horizontally until the width of the panel is reached, then a new row is added to add new child controls.
        /// Vertical means that children will be added vertically until the height of the panel is reached, then a new column is added.
        /// </summary>
        public Orientation Orientation
        {
            get { return (Orientation)GetValue(OrientationProperty); }
            set { SetValue(OrientationProperty, value); }
        }

        /// <summary>
        /// Identifies the <see cref="Orientation"/> dependency property.
        /// </summary>
        public static readonly DependencyProperty OrientationProperty =
            DependencyProperty.Register(
                nameof(Orientation),
                typeof(Orientation),
                typeof(WrapLayout),
                new PropertyMetadata(Orientation.Horizontal, LayoutPropertyChanged));

        private static void LayoutPropertyChanged(DependencyObject d, DependencyPropertyChangedEventArgs e)
        {
            if (d is WrapLayout wp)
            {
                wp.InvalidateMeasure();
                wp.InvalidateArrange();
            }
        }

        /// <inheritdoc />
        protected override void InitializeForContextCore(VirtualizingLayoutContext context)
        {
            var state = new WrapLayoutState(context);
            context.LayoutState = state;
            base.InitializeForContextCore(context);
        }

        /// <inheritdoc />
        protected override void UninitializeForContextCore(VirtualizingLayoutContext context)
        {
            context.LayoutState = null;
            base.UninitializeForContextCore(context);
        }

        /// <inheritdoc />
        protected override void OnItemsChangedCore(VirtualizingLayoutContext context, object source, NotifyCollectionChangedEventArgs args)
        {
            var state = (WrapLayoutState)context.LayoutState;

            switch (args.Action)
            {
                case NotifyCollectionChangedAction.Add:
                    state.RemoveFromIndex(args.NewStartingIndex);
                    break;
                case NotifyCollectionChangedAction.Move:
                    int minIndex = Math.Min(args.NewStartingIndex, args.OldStartingIndex);
                    state.RemoveFromIndex(minIndex);

                    state.RecycleElementAt(args.OldStartingIndex);
                    state.RecycleElementAt(args.NewStartingIndex);
                    break;
                case NotifyCollectionChangedAction.Remove:
                    state.RemoveFromIndex(args.OldStartingIndex);
                    break;
                case NotifyCollectionChangedAction.Replace:
                    state.RemoveFromIndex(args.NewStartingIndex);
                    state.RecycleElementAt(args.NewStartingIndex);
                    break;
                case NotifyCollectionChangedAction.Reset:
                    state.Clear();
                    break;
            }

            base.OnItemsChangedCore(context, source, args);
        }

        /// <inheritdoc />
        protected override Size MeasureOverride(VirtualizingLayoutContext context, Size availableSize)
        {
            var totalMeasure = UvMeasure.Zero;
            var parentMeasure = new UvMeasure(Orientation, availableSize.Width, availableSize.Height);
            var spacingMeasure = new UvMeasure(Orientation, HorizontalSpacing, VerticalSpacing);
            var realizationBounds = new UvBounds(Orientation, context.RealizationRect);
            var position = UvMeasure.Zero;

            var state = (WrapLayoutState)context.LayoutState;
            if (state.Orientation != Orientation)
            {
                state.SetOrientation(Orientation);
            }

            if (spacingMeasure.Equals(state.Spacing) == false)
            {
                state.ClearPositions();
                state.Spacing = spacingMeasure;
            }

            if (state.AvailableU != parentMeasure.U)
            {
                state.ClearPositions();
                state.AvailableU = parentMeasure.U;
            }

            double currentV = 0;
            for (int i = 0; i < context.ItemCount; i++)
            {
                bool measured = false;
                WrapItem item = state.GetItemAt(i);
                if (item.Measure == null)
                {
                    item.Element = context.GetOrCreateElementAt(i);
                    item.Element.Measure(availableSize);
                    item.Measure = new UvMeasure(Orientation, item.Element.DesiredSize.Width, item.Element.DesiredSize.Height);
                    measured = true;
                }

                UvMeasure currentMeasure = item.Measure.Value;
                if (currentMeasure.U == 0)
                {
                    continue; // ignore collapsed items
                }

                if (item.Position == null)
                {
                    if (parentMeasure.U < position.U + currentMeasure.U)
                    {
                        // New Row
                        position.U = 0;
                        position.V += currentV + spacingMeasure.V;
                        currentV = 0;
                    }

                    item.Position = position;
                }

                position = item.Position.Value;

                double vEnd = position.V + currentMeasure.V;
                if (vEnd < realizationBounds.VMin)
                {
                    // Item is "above" the bounds
                    if (item.Element != null)
                    {
                        context.RecycleElement(item.Element);
                        item.Element = null;
                    }
                }
                else if (position.V > realizationBounds.VMax)
                {
                    // Item is "below" the bounds.
                    if (item.Element != null)
                    {
                        context.RecycleElement(item.Element);
                        item.Element = null;
                    }

                    // We don't need to measure anything below the bounds
                    break;
                }
                else if (measured == false)
                {
                    // Always measure elements that are within the bounds
                    item.Element = context.GetOrCreateElementAt(i);
                    item.Element.Measure(availableSize);

                    currentMeasure = new UvMeasure(Orientation, item.Element.DesiredSize.Width, item.Element.DesiredSize.Height);
                    if (currentMeasure.Equals(item.Measure) == false)
                    {
                        // this item changed size; we need to recalculate layout for everything after this
                        state.RemoveFromIndex(i + 1);
                        item.Measure = currentMeasure;

                        // did the change make it go into the new row?
                        if (parentMeasure.U < position.U + currentMeasure.U)
                        {
                            // New Row
                            position.U = 0;
                            position.V += currentV + spacingMeasure.V;
                            currentV = 0;
                        }

                        item.Position = position;
                    }
                }

                position.U += currentMeasure.U + spacingMeasure.U;
                currentV = Math.Max(currentMeasure.V, currentV);
            }

            // update value with the last line
            // if the the last loop is(parentMeasure.U > currentMeasure.U + lineMeasure.U) the total isn't calculated then calculate it
            // if the last loop is (parentMeasure.U > currentMeasure.U) the currentMeasure isn't added to the total so add it here
            // for the last condition it is zeros so adding it will make no difference
            // this way is faster than an if condition in every loop for checking the last item
            totalMeasure.U = parentMeasure.U;

            // Propagating an infinite size causes a crash. This can happen if the parent is scrollable and infinite in the opposite
            // axis to the panel. Clearing to zero prevents the crash.
            // This is likely an incorrect use of the control by the developer, however we need stability here so setting a default that wont crash.
            if (double.IsInfinity(totalMeasure.U))
            {
                totalMeasure.U = 0.0;
            }

            totalMeasure.V = state.GetHeight();

            totalMeasure.U = Math.Ceiling(totalMeasure.U);
<<<<<<< HEAD

            return Orientation == Orientation.Horizontal ? new Size((float)totalMeasure.U, (float)totalMeasure.V) : new Size((float)totalMeasure.V, (float)totalMeasure.U);
=======
            return Orientation == Orientation.Horizontal ? new Size(totalMeasure.U, totalMeasure.V) : new Size(totalMeasure.V, totalMeasure.U);
>>>>>>> 5363919f
        }

        /// <inheritdoc />
        protected override Size ArrangeOverride(VirtualizingLayoutContext context, Size finalSize)
        {
            if (context.ItemCount > 0)
            {
                var parentMeasure = new UvMeasure(Orientation, finalSize.Width, finalSize.Height);
                var spacingMeasure = new UvMeasure(Orientation, HorizontalSpacing, VerticalSpacing);
                var realizationBounds = new UvBounds(Orientation, context.RealizationRect);

                var state = (WrapLayoutState)context.LayoutState;
                bool Arrange(WrapItem item, bool isLast = false)
                {
                    if (item.Measure.HasValue == false)
                    {
                        return false;
                    }

                    if (item.Position == null)
                    {
                        return false;
                    }

                    var desiredMeasure = item.Measure.Value;
                    if (desiredMeasure.U == 0)
                    {
                        return true; // if an item is collapsed, avoid adding the spacing
                    }

                    UvMeasure position = item.Position.Value;

                    // Stretch the last item to fill the available space
                    if (isLast)
                    {
                        desiredMeasure.U = parentMeasure.U - position.U;
                    }

                    if (((position.V + desiredMeasure.V) >= realizationBounds.VMin) && (position.V <= realizationBounds.VMax))
                    {
                        // place the item
                        UIElement child = context.GetOrCreateElementAt(item.Index);
                        if (Orientation == Orientation.Horizontal)
                        {
                            child.Arrange(new Rect((float)position.U, (float)position.V, (float)desiredMeasure.U, (float)desiredMeasure.V));
                        }
                        else
                        {
                            child.Arrange(new Rect((float)position.V, (float)position.U, (float)desiredMeasure.V, (float)desiredMeasure.U));
                        }
                    }
                    else if (position.V > realizationBounds.VMax)
                    {
                        return false;
                    }

                    return true;
                }

                for (var i = 0; i < context.ItemCount; i++)
                {
                    bool continueArranging = Arrange(state.GetItemAt(i));
                    if (continueArranging == false)
                    {
                        break;
                    }
                }
            }

            return finalSize;
        }
    }
}<|MERGE_RESOLUTION|>--- conflicted
+++ resolved
@@ -265,12 +265,7 @@
             totalMeasure.V = state.GetHeight();
 
             totalMeasure.U = Math.Ceiling(totalMeasure.U);
-<<<<<<< HEAD
-
             return Orientation == Orientation.Horizontal ? new Size((float)totalMeasure.U, (float)totalMeasure.V) : new Size((float)totalMeasure.V, (float)totalMeasure.U);
-=======
-            return Orientation == Orientation.Horizontal ? new Size(totalMeasure.U, totalMeasure.V) : new Size(totalMeasure.V, totalMeasure.U);
->>>>>>> 5363919f
         }
 
         /// <inheritdoc />
