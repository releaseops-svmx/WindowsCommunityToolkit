--- conflicted
+++ resolved
@@ -39,21 +39,13 @@
 Windows 10 Build Number:
 - [ ] Creators Update (15063)
 - [ ] Fall Creators Update (16299)
-<<<<<<< HEAD
-- [ ] 1803 (17134)
-=======
 - [ ] April 2018 Update (17134)
->>>>>>> 742e65c1
 - [ ] Insider Build (build number: )
 
 App min and target version:
 - [ ] Creators Update (15063)
 - [ ] Fall Creators Update (16299)
-<<<<<<< HEAD
-- [ ] 1803 (17134)
-=======
 - [ ] April 2018 Update (17134)
->>>>>>> 742e65c1
 - [ ] Insider Build (xxxxx)
 
 Device form factor:
