﻿// ******************************************************************
// Copyright (c) Microsoft. All rights reserved.
// This code is licensed under the MIT License (MIT).
// THE CODE IS PROVIDED “AS IS”, WITHOUT WARRANTY OF ANY KIND, EXPRESS OR IMPLIED,
// INCLUDING BUT NOT LIMITED TO THE WARRANTIES OF MERCHANTABILITY,
// FITNESS FOR A PARTICULAR PURPOSE AND NONINFRINGEMENT.
// IN NO EVENT SHALL THE AUTHORS OR COPYRIGHT HOLDERS BE LIABLE FOR ANY CLAIM,
// DAMAGES OR OTHER LIABILITY, WHETHER IN AN ACTION OF CONTRACT,
// TORT OR OTHERWISE, ARISING FROM, OUT OF OR IN CONNECTION WITH
// THE CODE OR THE USE OR OTHER DEALINGS IN THE CODE.
// ******************************************************************

using System;
using System.Threading.Tasks;
using Windows.ApplicationModel;
using Windows.Storage;
using Windows.Storage.Search;
using Windows.Storage.Streams;

namespace Microsoft.Toolkit.Uwp
{
    /// <summary>
    /// This class provides static helper methods for <see cref="StorageFile" />.
    /// </summary>
    public static class StorageFileHelper
    {
        /// <summary>
        /// Saves a string value to a <see cref="StorageFile"/> in application local folder/>.
        /// </summary>
        /// <param name="text">
        /// The <see cref="string"/> value to save to the file.
        /// </param>
        /// <param name="fileName">
        /// The <see cref="string"/> name for the file.
        /// </param>
        /// <param name="options">
        /// The creation collision options. Default is ReplaceExisting.
        /// </param>
        /// <returns>
        /// Returns the saved <see cref="StorageFile"/> containing the text.
        /// </returns>
        /// <exception cref="ArgumentNullException">
        /// Exception thrown if the file location or file name are null or empty.
        /// </exception>
        public static Task<StorageFile> WriteTextToLocalFileAsync(
            string text,
            string fileName,
            CreationCollisionOption options = CreationCollisionOption.ReplaceExisting)
        {
            if (string.IsNullOrWhiteSpace(fileName))
            {
                throw new ArgumentNullException(nameof(fileName));
            }

            var folder = ApplicationData.Current.LocalFolder;
            return folder.WriteTextToFileAsync(text, fileName, options);
        }

        /// <summary>
        /// Saves a string value to a <see cref="StorageFile"/> in application local cache folder/>.
        /// </summary>
        /// <param name="text">
        /// The <see cref="string"/> value to save to the file.
        /// </param>
        /// <param name="fileName">
        /// The <see cref="string"/> name for the file.
        /// </param>
        /// <param name="options">
        /// The creation collision options. Default is ReplaceExisting.
        /// </param>
        /// <returns>
        /// Returns the saved <see cref="StorageFile"/> containing the text.
        /// </returns>
        /// <exception cref="ArgumentNullException">
        /// Exception thrown if the file location or file name are null or empty.
        /// </exception>
        public static Task<StorageFile> WriteTextToLocalCacheFileAsync(
            string text,
            string fileName,
            CreationCollisionOption options = CreationCollisionOption.ReplaceExisting)
        {
            if (string.IsNullOrWhiteSpace(fileName))
            {
                throw new ArgumentNullException(nameof(fileName));
            }

            var folder = ApplicationData.Current.LocalCacheFolder;
            return folder.WriteTextToFileAsync(text, fileName, options);
        }

        /// <summary>
        /// Saves a string value to a <see cref="StorageFile"/> in well known folder/>.
        /// </summary>
        /// <param name="knownFolderId">
        /// The well known folder ID to use.
        /// </param>
        /// <param name="text">
        /// The <see cref="string"/> value to save to the file.
        /// </param>
        /// <param name="fileName">
        /// The <see cref="string"/> name for the file.
        /// </param>
        /// <param name="options">
        /// The creation collision options. Default is ReplaceExisting.
        /// </param>
        /// <returns>
        /// Returns the saved <see cref="StorageFile"/> containing the text.
        /// </returns>
        /// <exception cref="ArgumentNullException">
        /// Exception thrown if the file location or file name are null or empty.
        /// </exception>
        public static Task<StorageFile> WriteTextToKnownFolderFileAsync(
            KnownFolderId knownFolderId,
            string text,
            string fileName,
            CreationCollisionOption options = CreationCollisionOption.ReplaceExisting)
        {
            if (string.IsNullOrWhiteSpace(fileName))
            {
                throw new ArgumentNullException(nameof(fileName));
            }

            var folder = GetFolderFromKnownFolderId(knownFolderId);
            return folder.WriteTextToFileAsync(text, fileName, options);
        }

        /// <summary>
        /// Saves a string value to a <see cref="StorageFile"/> in the given <see cref="StorageFolder"/>.
        /// </summary>
        /// <param name="fileLocation">
        /// The <see cref="StorageFolder"/> to save the file in.
        /// </param>
        /// <param name="text">
        /// The <see cref="string"/> value to save to the file.
        /// </param>
        /// <param name="fileName">
        /// The <see cref="string"/> name for the file.
        /// </param>
        /// <param name="options">
        /// The creation collision options. Default is ReplaceExisting.
        /// </param>
        /// <returns>
        /// Returns the saved <see cref="StorageFile"/> containing the text.
        /// </returns>
        /// <exception cref="ArgumentNullException">
        /// Exception thrown if the file location or file name are null or empty.
        /// </exception>
        public static async Task<StorageFile> WriteTextToFileAsync(
            this StorageFolder fileLocation,
            string text,
            string fileName,
            CreationCollisionOption options = CreationCollisionOption.ReplaceExisting)
        {
            if (fileLocation == null)
            {
                throw new ArgumentNullException(nameof(fileLocation));
            }

            if (string.IsNullOrWhiteSpace(fileName))
            {
                throw new ArgumentNullException(nameof(fileName));
            }

            var storageFile = await fileLocation.CreateFileAsync(fileName, options);
            await FileIO.WriteTextAsync(storageFile, text);

            return storageFile;
        }

        /// <summary>
        /// Saves an array of bytes to a <see cref="StorageFile"/> to application local folder/>.
        /// </summary>
        /// <param name="bytes">
        /// The <see cref="byte"/> array to save to the file.
        /// </param>
        /// <param name="fileName">
        /// The <see cref="string"/> name for the file.
        /// </param>
        /// <param name="options">
        /// The creation collision options. Default is ReplaceExisting.
        /// </param>
        /// <returns>
        /// Returns the saved <see cref="StorageFile"/> containing the bytes.
        /// </returns>
        /// <exception cref="ArgumentNullException">
        /// Exception thrown if the file location or file name are null or empty.
        /// </exception>
        public static Task<StorageFile> WriteBytesToLocalFileAsync(
            byte[] bytes,
            string fileName,
            CreationCollisionOption options = CreationCollisionOption.ReplaceExisting)
        {
            if (string.IsNullOrWhiteSpace(fileName))
            {
                throw new ArgumentNullException(nameof(fileName));
            }

            var folder = ApplicationData.Current.LocalFolder;
            return folder.WriteBytesToFileAsync(bytes, fileName, options);
        }

        /// <summary>
        /// Saves an array of bytes to a <see cref="StorageFile"/> to application local cache folder/>.
        /// </summary>
        /// <param name="bytes">
        /// The <see cref="byte"/> array to save to the file.
        /// </param>
        /// <param name="fileName">
        /// The <see cref="string"/> name for the file.
        /// </param>
        /// <param name="options">
        /// The creation collision options. Default is ReplaceExisting.
        /// </param>
        /// <returns>
        /// Returns the saved <see cref="StorageFile"/> containing the bytes.
        /// </returns>
        /// <exception cref="ArgumentNullException">
        /// Exception thrown if the file location or file name are null or empty.
        /// </exception>
        public static Task<StorageFile> WriteBytesToLocalCacheFileAsync(
            byte[] bytes,
            string fileName,
            CreationCollisionOption options = CreationCollisionOption.ReplaceExisting)
        {
            if (string.IsNullOrWhiteSpace(fileName))
            {
                throw new ArgumentNullException(nameof(fileName));
            }

            var folder = ApplicationData.Current.LocalCacheFolder;
            return folder.WriteBytesToFileAsync(bytes, fileName, options);
        }

        /// <summary>
        /// Saves an array of bytes to a <see cref="StorageFile"/> to well known folder/>.
        /// </summary>
        /// <param name="knownFolderId">
        /// The well known folder ID to use.
        /// </param>
        /// <param name="bytes">
        /// The <see cref="byte"/> array to save to the file.
        /// </param>
        /// <param name="fileName">
        /// The <see cref="string"/> name for the file.
        /// </param>
        /// <param name="options">
        /// The creation collision options. Default is ReplaceExisting.
        /// </param>
        /// <returns>
        /// Returns the saved <see cref="StorageFile"/> containing the bytes.
        /// </returns>
        /// <exception cref="ArgumentNullException">
        /// Exception thrown if the file location or file name are null or empty.
        /// </exception>
        public static Task<StorageFile> WriteBytesToKnownFolderFileAsync(
            KnownFolderId knownFolderId,
            byte[] bytes,
            string fileName,
            CreationCollisionOption options = CreationCollisionOption.ReplaceExisting)
        {
            if (string.IsNullOrWhiteSpace(fileName))
            {
                throw new ArgumentNullException(nameof(fileName));
            }

            var folder = GetFolderFromKnownFolderId(knownFolderId);
            return folder.WriteBytesToFileAsync(bytes, fileName, options);
        }

        /// <summary>
        /// Saves an array of bytes to a <see cref="StorageFile"/> in the given <see cref="StorageFolder"/>.
        /// </summary>
        /// <param name="fileLocation">
        /// The <see cref="StorageFolder"/> to save the file in.
        /// </param>
        /// <param name="bytes">
        /// The <see cref="byte"/> array to save to the file.
        /// </param>
        /// <param name="fileName">
        /// The <see cref="string"/> name for the file.
        /// </param>
        /// <param name="options">
        /// The creation collision options. Default is ReplaceExisting.
        /// </param>
        /// <returns>
        /// Returns the saved <see cref="StorageFile"/> containing the bytes.
        /// </returns>
        /// <exception cref="ArgumentNullException">
        /// Exception thrown if the file location or file name are null or empty.
        /// </exception>
        public static async Task<StorageFile> WriteBytesToFileAsync(
            this StorageFolder fileLocation,
            byte[] bytes,
            string fileName,
            CreationCollisionOption options = CreationCollisionOption.ReplaceExisting)
        {
            if (fileLocation == null)
            {
                throw new ArgumentNullException(nameof(fileLocation));
            }

            if (string.IsNullOrWhiteSpace(fileName))
            {
                throw new ArgumentNullException(nameof(fileName));
            }

            var storageFile = await fileLocation.CreateFileAsync(fileName, options);
            await FileIO.WriteBytesAsync(storageFile, bytes);

            return storageFile;
        }

        /// <summary>
        /// Gets a string value from a <see cref="StorageFile"/> located in the application installation folder.
        /// </summary>
        /// <param name="fileName">
        /// The relative <see cref="string"/> file path.
        /// </param>
        /// <returns>
        /// Returns the stored <see cref="string"/> value.
        /// </returns>
        /// <exception cref="ArgumentNullException">
        /// Exception thrown if the <paramref name="fileName"/> is null or empty.
        /// </exception>
        public static Task<string> ReadTextFromPackagedFileAsync(string fileName)
        {
            if (string.IsNullOrWhiteSpace(fileName))
            {
                throw new ArgumentNullException(nameof(fileName));
            }

            var folder = Package.Current.InstalledLocation;
            return folder.ReadTextFromFileAsync(fileName);
        }

        /// <summary>
        /// Gets a string value from a <see cref="StorageFile"/> located in the application local cache folder.
        /// </summary>
        /// <param name="fileName">
        /// The relative <see cref="string"/> file path.
        /// </param>
        /// <returns>
        /// Returns the stored <see cref="string"/> value.
        /// </returns>
        /// <exception cref="ArgumentNullException">
        /// Exception thrown if the <paramref name="fileName"/> is null or empty.
        /// </exception>
        public static Task<string> ReadTextFromLocalCacheFileAsync(string fileName)
        {
            if (string.IsNullOrWhiteSpace(fileName))
            {
                throw new ArgumentNullException(nameof(fileName));
            }

            var folder = ApplicationData.Current.LocalCacheFolder;
            return folder.ReadTextFromFileAsync(fileName);
        }

        /// <summary>
        /// Gets a string value from a <see cref="StorageFile"/> located in the application local folder.
        /// </summary>
        /// <param name="fileName">
        /// The relative <see cref="string"/> file path.
        /// </param>
        /// <returns>
        /// Returns the stored <see cref="string"/> value.
        /// </returns>
        /// <exception cref="ArgumentNullException">
        /// Exception thrown if the <paramref name="fileName"/> is null or empty.
        /// </exception>
        public static Task<string> ReadTextFromLocalFileAsync(string fileName)
        {
            if (string.IsNullOrWhiteSpace(fileName))
            {
                throw new ArgumentNullException(nameof(fileName));
            }

            var folder = ApplicationData.Current.LocalFolder;
            return folder.ReadTextFromFileAsync(fileName);
        }

        /// <summary>
        /// Gets a string value from a <see cref="StorageFile"/> located in a well known folder.
        /// </summary>
        /// <param name="knownFolderId">
        /// The well known folder ID to use.
        /// </param>
        /// <param name="fileName">
        /// The relative <see cref="string"/> file path.
        /// </param>
        /// <returns>
        /// Returns the stored <see cref="string"/> value.
        /// </returns>
        /// <exception cref="ArgumentNullException">
        /// Exception thrown if the <paramref name="fileName"/> is null or empty.
        /// </exception>
        public static Task<string> ReadTextFromKnownFoldersFileAsync(
            KnownFolderId knownFolderId,
            string fileName)
        {
            if (string.IsNullOrWhiteSpace(fileName))
            {
                throw new ArgumentNullException(nameof(fileName));
            }

            var folder = GetFolderFromKnownFolderId(knownFolderId);
            return folder.ReadTextFromFileAsync(fileName);
        }

        /// <summary>
        /// Gets a string value from a <see cref="StorageFile"/> located in the given <see cref="StorageFolder"/>.
        /// </summary>
        /// <param name="fileLocation">
        /// The <see cref="StorageFolder"/> to save the file in.
        /// </param>
        /// <param name="fileName">
        /// The relative <see cref="string"/> file path.
        /// </param>
        /// <returns>
        /// Returns the stored <see cref="string"/> value.
        /// </returns>
        /// <exception cref="ArgumentNullException">
        /// Exception thrown if the <paramref name="fileName"/> is null or empty.
        /// </exception>
        public static async Task<string> ReadTextFromFileAsync(
            this StorageFolder fileLocation,
            string fileName)
        {
            if (string.IsNullOrWhiteSpace(fileName))
            {
                throw new ArgumentNullException(nameof(fileName));
            }

            var file = await fileLocation.GetFileAsync(fileName);
            return await FileIO.ReadTextAsync(file);
        }

        /// <summary>
        /// Gets an array of bytes from a <see cref="StorageFile"/> located in the application installation folder.
        /// </summary>
        /// <param name="fileName">
        /// The relative <see cref="string"/> file path.
        /// </param>
        /// <returns>
        /// Returns the stored <see cref="byte"/> array.
        /// </returns>
        /// <exception cref="ArgumentNullException">
        /// Exception thrown if the <paramref name="fileName"/> is null or empty.
        /// </exception>
        public static Task<byte[]> ReadBytesFromPackagedFileAsync(string fileName)
        {
            if (string.IsNullOrWhiteSpace(fileName))
            {
                throw new ArgumentNullException(nameof(fileName));
            }

            var folder = Package.Current.InstalledLocation;
            return folder.ReadBytesFromFileAsync(fileName);
        }

        /// <summary>
        /// Gets an array of bytes from a <see cref="StorageFile"/> located in the application local cache folder.
        /// </summary>
        /// <param name="fileName">
        /// The relative <see cref="string"/> file path.
        /// </param>
        /// <returns>
        /// Returns the stored <see cref="byte"/> array.
        /// </returns>
        /// <exception cref="ArgumentNullException">
        /// Exception thrown if the <paramref name="fileName"/> is null or empty.
        /// </exception>
        public static Task<byte[]> ReadBytesFromLocalCacheFileAsync(string fileName)
        {
            if (string.IsNullOrWhiteSpace(fileName))
            {
                throw new ArgumentNullException(nameof(fileName));
            }

            var folder = ApplicationData.Current.LocalCacheFolder;
            return folder.ReadBytesFromFileAsync(fileName);
        }

        /// <summary>
        /// Gets an array of bytes from a <see cref="StorageFile"/> located in the application local folder.
        /// </summary>
        /// <param name="fileName">
        /// The relative <see cref="string"/> file path.
        /// </param>
        /// <returns>
        /// Returns the stored <see cref="byte"/> array.
        /// </returns>
        /// <exception cref="ArgumentNullException">
        /// Exception thrown if the <paramref name="fileName"/> is null or empty.
        /// </exception>
        public static Task<byte[]> ReadBytesFromLocalFileAsync(string fileName)
        {
            if (string.IsNullOrWhiteSpace(fileName))
            {
                throw new ArgumentNullException(nameof(fileName));
            }

            var folder = ApplicationData.Current.LocalFolder;
            return folder.ReadBytesFromFileAsync(fileName);
        }

        /// <summary>
        /// Gets an array of bytes from a <see cref="StorageFile"/> located in a well known folder.
        /// </summary>
        /// <param name="knownFolderId">
        /// The well known folder ID to use.
        /// </param>
        /// <param name="fileName">
        /// The relative <see cref="string"/> file path.
        /// </param>
        /// <returns>
        /// Returns the stored <see cref="byte"/> array.
        /// </returns>
        /// <exception cref="ArgumentNullException">
        /// Exception thrown if the <paramref name="fileName"/> is null or empty.
        /// </exception>
        public static Task<byte[]> ReadBytesFromKnownFoldersFileAsync(
            KnownFolderId knownFolderId,
            string fileName)
        {
            if (string.IsNullOrWhiteSpace(fileName))
            {
                throw new ArgumentNullException(nameof(fileName));
            }

            var folder = GetFolderFromKnownFolderId(knownFolderId);
            return folder.ReadBytesFromFileAsync(fileName);
        }

        /// <summary>
        /// Gets an array of bytes from a <see cref="StorageFile"/> located in the given <see cref="StorageFolder"/>.
        /// </summary>
        /// <param name="fileLocation">
        /// The <see cref="StorageFolder"/> to save the file in.
        /// </param>
        /// <param name="fileName">
        /// The relative <see cref="string"/> file path.
        /// </param>
        /// <returns>
        /// Returns the stored <see cref="byte"/> array.
        /// </returns>
        /// <exception cref="ArgumentNullException">
        /// Exception thrown if the <paramref name="fileName"/> is null or empty.
        /// </exception>
        public static async Task<byte[]> ReadBytesFromFileAsync(
            this StorageFolder fileLocation,
            string fileName)
        {
            if (string.IsNullOrWhiteSpace(fileName))
            {
                throw new ArgumentNullException(nameof(fileName));
            }

<<<<<<< HEAD
            var file = await fileLocation.GetFileAsync(fileName);
=======
            var file = await fileLocation.GetFileAsync(fileName).AsTask().ConfigureAwait(false);
>>>>>>> 2f6eb401
            return await file.ReadBytesAsync();
        }

        /// <summary>
        /// Gets an array of bytes from a <see cref="StorageFile"/>.
        /// </summary>
        /// <param name="file">
        /// The <see cref="StorageFile"/>.
        /// </param>
        /// <returns>
        /// Returns the stored <see cref="byte"/> array.
        /// </returns>
        public static async Task<byte[]> ReadBytesAsync(this StorageFile file)
        {
            if (file == null)
            {
                return null;
            }

            using (IRandomAccessStream stream = await file.OpenReadAsync())
            {
                using (var reader = new DataReader(stream.GetInputStreamAt(0)))
                {
                    await reader.LoadAsync((uint)stream.Size);
                    var bytes = new byte[stream.Size];
                    reader.ReadBytes(bytes);
                    return bytes;
                }
            }
        }

        /// <summary>
        /// Gets a value indicating whether a file exists in the current folder.
        /// </summary>
        /// <param name="folder">
        /// The <see cref="StorageFolder"/> to look for the file in.
        /// </param>
        /// <param name="fileName">
        /// The <see cref="string"/> filename of the file to search for. Must include the file extension and is not case-sensitive.
        /// </param>
        /// <param name="isRecursive">
        /// The <see cref="bool"/>, indicating if the subfolders should also be searched through.
        /// </param>
        /// <returns>
        /// Returns true, if the file exists.
        /// </returns>
        public static Task<bool> FileExistsAsync(this StorageFolder folder, string fileName, bool isRecursive = false)
            => isRecursive
                ? FileExistsInSubtreeAsync(folder, fileName)
                : FileExistsInFolderAsync(folder, fileName);

        /// <summary>
        /// Gets a value indicating whether a file exists in the current folder.
        /// </summary>
        /// <param name="folder">
        /// The <see cref="StorageFolder"/> to look for the file in.
        /// </param>
        /// <param name="fileName">
        /// The <see cref="string"/> filename of the file to search for. Must include the file extension and is not case-sensitive.
        /// </param>
        /// <returns>
        /// Returns true, if the file exists.
        /// </returns>
        internal static async Task<bool> FileExistsInFolderAsync(StorageFolder folder, string fileName)
        {
            var item = await folder.TryGetItemAsync(fileName).AsTask().ConfigureAwait(false);
            return (item != null) && item.IsOfType(StorageItemTypes.File);
        }

        /// <summary>
        /// Gets a value indicating whether a file exists in the current folder or in one of its subfolders.
        /// </summary>
        /// <param name="rootFolder">
        /// The <see cref="StorageFolder"/> to look for the file in.
        /// </param>
        /// <param name="fileName">
        /// The <see cref="string"/> filename of the file to search for. Must include the file extension and is not case-sensitive.
        /// </param>
        /// <returns>
        /// Returns true, if the file exists.
        /// </returns>
        /// <exception cref="ArgumentException">
        /// Exception thrown if the <paramref name="fileName"/> contains a quotation mark.
        /// </exception>
        internal static async Task<bool> FileExistsInSubtreeAsync(StorageFolder rootFolder, string fileName)
        {
            if (fileName.IndexOf('"') >= 0)
            {
                throw new ArgumentException(nameof(fileName));
            }

            var options = new QueryOptions
            {
                FolderDepth = FolderDepth.Deep,
                UserSearchFilter = $"filename:=\"{fileName}\"" // “:=” is the exact-match operator
            };

            var files = await rootFolder.CreateFileQueryWithOptions(options).GetFilesAsync().AsTask().ConfigureAwait(false);
            return files.Count > 0;
        }

        /// <summary>
        /// Returns a <see cref="StorageFolder"/> from a <see cref="KnownFolderId"/>
        /// </summary>
        /// <param name="knownFolderId">Folder Id</param>
        /// <returns><see cref="StorageFolder"/></returns>
        internal static StorageFolder GetFolderFromKnownFolderId(KnownFolderId knownFolderId)
        {
            StorageFolder workingFolder;

            switch (knownFolderId)
            {
                case KnownFolderId.AppCaptures:
                    workingFolder = KnownFolders.AppCaptures;
                    break;
                case KnownFolderId.CameraRoll:
                    workingFolder = KnownFolders.CameraRoll;
                    break;
                case KnownFolderId.DocumentsLibrary:
                    workingFolder = KnownFolders.DocumentsLibrary;
                    break;
                case KnownFolderId.HomeGroup:
                    workingFolder = KnownFolders.HomeGroup;
                    break;
                case KnownFolderId.MediaServerDevices:
                    workingFolder = KnownFolders.MediaServerDevices;
                    break;
                case KnownFolderId.MusicLibrary:
                    workingFolder = KnownFolders.MusicLibrary;
                    break;
                case KnownFolderId.Objects3D:
                    workingFolder = KnownFolders.Objects3D;
                    break;
                case KnownFolderId.PicturesLibrary:
                    workingFolder = KnownFolders.PicturesLibrary;
                    break;
                case KnownFolderId.Playlists:
                    workingFolder = KnownFolders.Playlists;
                    break;
                case KnownFolderId.RecordedCalls:
                    workingFolder = KnownFolders.RecordedCalls;
                    break;
                case KnownFolderId.RemovableDevices:
                    workingFolder = KnownFolders.RemovableDevices;
                    break;
                case KnownFolderId.SavedPictures:
                    workingFolder = KnownFolders.SavedPictures;
                    break;
                case KnownFolderId.VideosLibrary:
                    workingFolder = KnownFolders.VideosLibrary;
                    break;
                default:
                    throw new ArgumentOutOfRangeException(nameof(knownFolderId), knownFolderId, null);
            }

            return workingFolder;
        }
    }
}<|MERGE_RESOLUTION|>--- conflicted
+++ resolved
@@ -556,11 +556,7 @@
                 throw new ArgumentNullException(nameof(fileName));
             }
 
-<<<<<<< HEAD
-            var file = await fileLocation.GetFileAsync(fileName);
-=======
             var file = await fileLocation.GetFileAsync(fileName).AsTask().ConfigureAwait(false);
->>>>>>> 2f6eb401
             return await file.ReadBytesAsync();
         }
 
