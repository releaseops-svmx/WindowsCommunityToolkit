﻿<?xml version="1.0" encoding="utf-8"?>
<Project ToolsVersion="14.0" DefaultTargets="Build" xmlns="http://schemas.microsoft.com/developer/msbuild/2003">
  <Import Project="$(MSBuildExtensionsPath)\$(MSBuildToolsVersion)\Microsoft.Common.props" Condition="Exists('$(MSBuildExtensionsPath)\$(MSBuildToolsVersion)\Microsoft.Common.props')" />
  <PropertyGroup>
    <Configuration Condition=" '$(Configuration)' == '' ">Debug</Configuration>
    <Platform Condition=" '$(Platform)' == '' ">AnyCPU</Platform>
    <ProjectGuid>{3DD8AA7C-3569-4E51-992F-0C2257E8878E}</ProjectGuid>
    <OutputType>Library</OutputType>
    <AppDesignerFolder>Properties</AppDesignerFolder>
    <RootNamespace>Microsoft.Windows.Toolkit.UI</RootNamespace>
    <AssemblyName>Microsoft.Windows.Toolkit.UI</AssemblyName>
    <DefaultLanguage>en-US</DefaultLanguage>
    <TargetPlatformIdentifier>UAP</TargetPlatformIdentifier>
    <TargetPlatformVersion>10.0.10586.0</TargetPlatformVersion>
    <TargetPlatformMinVersion>10.0.10240.0</TargetPlatformMinVersion>
    <MinimumVisualStudioVersion>14</MinimumVisualStudioVersion>
    <FileAlignment>512</FileAlignment>
    <ProjectTypeGuids>{A5A43C5B-DE2A-4C0C-9213-0A381AF9435A};{FAE04EC0-301F-11D3-BF4B-00C04F79EFBC}</ProjectTypeGuids>
    <AllowCrossPlatformRetargeting>false</AllowCrossPlatformRetargeting>
  </PropertyGroup>
  <PropertyGroup Condition=" '$(Configuration)|$(Platform)' == 'Debug|AnyCPU' ">
    <PlatformTarget>AnyCPU</PlatformTarget>
    <DebugSymbols>true</DebugSymbols>
    <DebugType>full</DebugType>
    <Optimize>false</Optimize>
    <OutputPath>bin\Debug\</OutputPath>
    <DefineConstants>DEBUG;TRACE;NETFX_CORE;WINDOWS_UWP</DefineConstants>
    <ErrorReport>prompt</ErrorReport>
    <WarningLevel>4</WarningLevel>
    <DocumentationFile>bin\Debug\Microsoft.Windows.Toolkit.UI.XML</DocumentationFile>
  </PropertyGroup>
  <PropertyGroup Condition=" '$(Configuration)|$(Platform)' == 'Release|AnyCPU' ">
    <PlatformTarget>AnyCPU</PlatformTarget>
    <DebugType>pdbonly</DebugType>
    <Optimize>true</Optimize>
    <OutputPath>bin\Release\</OutputPath>
    <DefineConstants>TRACE;NETFX_CORE;WINDOWS_UWP</DefineConstants>
    <ErrorReport>prompt</ErrorReport>
    <WarningLevel>4</WarningLevel>
  </PropertyGroup>
  <ItemGroup>
    <!-- A reference to the entire .Net Framework and Windows SDK are automatically included -->
    <None Include="project.json" />
  </ItemGroup>
  <ItemGroup>
    <Compile Include="Converters\BoolToSizeConverter.cs" />
    <Compile Include="Converters\BoolToVisibilityConverter.cs" />
    <Compile Include="Converters\CollectionVisibilityConverter.cs" />
    <Compile Include="Converters\ConverterTools.cs" />
    <Compile Include="Converters\StringFormatConverter.cs" />
<<<<<<< HEAD
    <Compile Include="ImageCache\ImageCache.cs" />
=======
    <Compile Include="Converters\StringVisibilityConverter.cs" />
    <Compile Include="Extensions\Extensions.Transform.cs" />
    <Compile Include="Extensions\Extension.VisualTree.cs" />
>>>>>>> 70b53ade
    <Compile Include="Properties\AssemblyInfo.cs" />
  </ItemGroup>
  <ItemGroup>
    <ProjectReference Include="..\Microsoft.Windows.Toolkit\Microsoft.Windows.Toolkit.csproj">
      <Project>{805f80df-75c6-4c2f-8fd9-b47f6d0df5a3}</Project>
      <Name>Microsoft.Windows.Toolkit</Name>
    </ProjectReference>
  </ItemGroup>
  <PropertyGroup Condition=" '$(VisualStudioVersion)' == '' or '$(VisualStudioVersion)' &lt; '14.0' ">
    <VisualStudioVersion>14.0</VisualStudioVersion>
  </PropertyGroup>
  <PropertyGroup>
    <StartupObject />
  </PropertyGroup>
  <Import Project="$(MSBuildExtensionsPath)\Microsoft\WindowsXaml\v$(VisualStudioVersion)\Microsoft.Windows.UI.Xaml.CSharp.targets" />
  <!-- To modify your build process, add your task inside one of the targets below and uncomment it. 
       Other similar extension points exist, see Microsoft.Common.targets.
  <Target Name="BeforeBuild">
  </Target>
  <Target Name="AfterBuild">
  </Target>
  -->
</Project><|MERGE_RESOLUTION|>--- conflicted
+++ resolved
@@ -48,13 +48,10 @@
     <Compile Include="Converters\CollectionVisibilityConverter.cs" />
     <Compile Include="Converters\ConverterTools.cs" />
     <Compile Include="Converters\StringFormatConverter.cs" />
-<<<<<<< HEAD
     <Compile Include="ImageCache\ImageCache.cs" />
-=======
     <Compile Include="Converters\StringVisibilityConverter.cs" />
     <Compile Include="Extensions\Extensions.Transform.cs" />
     <Compile Include="Extensions\Extension.VisualTree.cs" />
->>>>>>> 70b53ade
     <Compile Include="Properties\AssemblyInfo.cs" />
   </ItemGroup>
   <ItemGroup>
