--- conflicted
+++ resolved
@@ -10,11 +10,7 @@
 namespace Microsoft.Toolkit.Uwp.UI.Extensions
 {
     /// <summary>
-<<<<<<< HEAD
-    /// Provides attached dependency properties for the <see cref="Microsoft.UI.Xaml.Controls.ListViewBase"/>
-=======
     /// Provides attached dependency properties and methods for the <see cref="ScrollViewer"/> control.
->>>>>>> a8dba804
     /// </summary>
     public static partial class ScrollViewerExtensions
     {
