--- conflicted
+++ resolved
@@ -94,13 +94,8 @@
             {
                 return ApiInformationExtensions.ExecuteIfPropertyPresent(
                     WinRtType,
-<<<<<<< HEAD
-                    "Partition",
-                    () => _process.Partition) ?? string.Empty;
-=======
                     "UserAgent",
                     () => _process.UserAgent) ?? string.Empty;
->>>>>>> 4bc5d4ca
             }
         }
 
