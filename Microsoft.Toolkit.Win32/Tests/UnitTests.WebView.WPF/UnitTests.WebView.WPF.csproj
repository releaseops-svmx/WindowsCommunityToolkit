<Project Sdk="Microsoft.NET.Sdk">
  <PropertyGroup>
    <TargetFramework>net462</TargetFramework>
    <RootNamespace>Microsoft.Toolkit.Win32.UI.Controls.Test.WPF.WebView</RootNamespace>
    <AssemblyName>Microsoft.Toolkit.Win32.UI.Controls.Test.WPF.WebView</AssemblyName>
    <AssemblyTitle>UnitTests.WebView.WPF</AssemblyTitle>
    <Description>UnitTests.WebView.WPF</Description>
    <Configuration Condition=" '$(Configuration)' == '' ">Debug</Configuration>
    <Platform Condition=" '$(Platform)' == '' ">AnyCPU</Platform>
    <ProjectGuid>{2E49400E-B114-4FAE-B743-6CB57B500E31}</ProjectGuid>
    <OutputType>Library</OutputType>
    <AppDesignerFolder>Properties</AppDesignerFolder>
    <RootNamespace>Microsoft.Toolkit.Win32.UI.Controls.Test.WPF.WebView</RootNamespace>
    <AssemblyName>Microsoft.Toolkit.Win32.UI.Controls.Test.WPF.WebView</AssemblyName>
    <TargetFrameworkVersion>v4.6.2</TargetFrameworkVersion>
    <ProjectTypeGuids>{3AC096D0-A1C2-E12C-1390-A8335801FDAB};{FAE04EC0-301F-11D3-BF4B-00C04F79EFBC}</ProjectTypeGuids>
    <ReferencePath>$(ProgramFiles)\Common Files\microsoft shared\VSTT\$(VisualStudioVersion)\UITestExtensionPackages</ReferencePath>
    <IsCodedUITest>False</IsCodedUITest>
    <TestProjectType>UnitTest</TestProjectType>
    <AutoGenerateBindingRedirects>true</AutoGenerateBindingRedirects>
    <NuGetPackageImportStamp />
    <TargetFrameworkProfile />
    <SignAssembly>false</SignAssembly>
    <AssemblyOriginatorKeyFile />
  </PropertyGroup>
  <PropertyGroup Condition="'$(Configuration)' == 'Release'">
    <DebugSymbols>true</DebugSymbols>
    <OutputPath>bin\Release\</OutputPath>
    <PlatformTarget>AnyCPU</PlatformTarget>
    <DefineConstants>TRACE</DefineConstants>
    <GenerateSerializationAssemblies>Off</GenerateSerializationAssemblies>
    <ErrorReport>prompt</ErrorReport>
    <DebugType>full</DebugType>
  </PropertyGroup>
  <PropertyGroup Condition="'$(Configuration)' == 'Debug'">
    <OutputPath>bin\Debug\</OutputPath>
    <DefineConstants>TRACE;DEBUG</DefineConstants>
    <GenerateSerializationAssemblies>Off</GenerateSerializationAssemblies>
    <ErrorReport>prompt</ErrorReport>
    <DebugType>full</DebugType>
  </PropertyGroup>
  <Import Project="$(VSToolsPath)\TeamTest\Microsoft.TestTools.targets" Condition="Exists('$(VSToolsPath)\TeamTest\Microsoft.TestTools.targets')" />
  <Target Name="Pack">
    <!-- No-op to avoid build error when packing solution from commandline -->
  </Target>
  <ItemGroup>
    <ProjectReference Include="..\..\Microsoft.Toolkit.Win32.UI.Controls\Microsoft.Toolkit.Win32.UI.Controls.csproj" />
    <ProjectReference Include="..\UnitTests.WebView.Shared\UnitTests.WebView.Shared.csproj" />
  </ItemGroup>
  <ItemGroup>
    <PackageReference Include="InputSimulator" Version="1.0.4" />
    <PackageReference Include="MSTest.TestAdapter" Version="1.3.2" />
    <PackageReference Include="MSTest.TestFramework" Version="1.3.2" />
    <PackageReference Include="Should" Version="1.1.20" />
    <PackageReference Include="Microsoft.NET.Test.Sdk" Version="15.8.0" />
  </ItemGroup>
  <ItemGroup>
    <Reference Include="PresentationCore" />
    <Reference Include="PresentationFramework" />
    <Reference Include="System.Management" />
    <Reference Include="System.Windows.Forms" />
    <Reference Include="WindowsBase" />
  </ItemGroup>
<<<<<<< HEAD
  <ItemGroup>
    <Compile Include="FunctionalTests\Class1.cs" />
    <Compile Include="Properties\AssemblyInfo.cs" />
  </ItemGroup>
  <ItemGroup>
    <ProjectReference Include="..\..\Microsoft.Toolkit.Win32.Samples.WPF.WebView\Microsoft.Toolkit.Win32.Samples.WPF.WebView.csproj">
      <Project>{2fe9aa6a-bd27-438f-9941-221033e4a1dd}</Project>
      <Name>Microsoft.Toolkit.Win32.Samples.WPF.WebView</Name>
    </ProjectReference>
    <ProjectReference Include="..\..\Microsoft.Toolkit.Win32.UI.Controls.WPF\Microsoft.Toolkit.Win32.UI.Controls.WPF.csproj">
      <Project>{5d82b4f7-13dd-4749-b213-802d69fcece4}</Project>
      <Name>Microsoft.Toolkit.Win32.UI.Controls.WPF</Name>
    </ProjectReference>
    <ProjectReference Include="..\UnitTests.WebView.Shared\UnitTests.WebView.Shared.csproj">
      <Project>{b220be88-944e-45d1-9248-6faef53868a3}</Project>
      <Name>UnitTests.WebView.Shared</Name>
    </ProjectReference>
  </ItemGroup>
  <ItemGroup />
  <ItemGroup>
    <PackageReference Include="InputSimulator">
      <Version>1.0.4</Version>
    </PackageReference>
    <PackageReference Include="MSTest.TestAdapter">
      <Version>1.2.1</Version>
    </PackageReference>
    <PackageReference Include="MSTest.TestFramework">
      <Version>1.2.1</Version>
    </PackageReference>
    <PackageReference Include="Should">
      <Version>1.1.20</Version>
    </PackageReference>
  </ItemGroup>
  <Import Project="$(VSToolsPath)\TeamTest\Microsoft.TestTools.targets" Condition="Exists('$(VSToolsPath)\TeamTest\Microsoft.TestTools.targets')" />
  <Import Project="$(MSBuildToolsPath)\Microsoft.CSharp.targets" />
  <Target Name="Pack">
    <!-- No-op to avoid build error when packing solution from commandline -->
  </Target>
=======
>>>>>>> 186dcc1b
</Project><|MERGE_RESOLUTION|>--- conflicted
+++ resolved
@@ -61,7 +61,6 @@
     <Reference Include="System.Windows.Forms" />
     <Reference Include="WindowsBase" />
   </ItemGroup>
-<<<<<<< HEAD
   <ItemGroup>
     <Compile Include="FunctionalTests\Class1.cs" />
     <Compile Include="Properties\AssemblyInfo.cs" />
@@ -100,6 +99,4 @@
   <Target Name="Pack">
     <!-- No-op to avoid build error when packing solution from commandline -->
   </Target>
-=======
->>>>>>> 186dcc1b
 </Project>