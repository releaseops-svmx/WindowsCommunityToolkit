﻿// ******************************************************************
// Copyright (c) Microsoft. All rights reserved.
// This code is licensed under the MIT License (MIT).
// THE CODE IS PROVIDED “AS IS”, WITHOUT WARRANTY OF ANY KIND, EXPRESS OR IMPLIED,
// INCLUDING BUT NOT LIMITED TO THE WARRANTIES OF MERCHANTABILITY,
// FITNESS FOR A PARTICULAR PURPOSE AND NONINFRINGEMENT.
// IN NO EVENT SHALL THE AUTHORS OR COPYRIGHT HOLDERS BE LIABLE FOR ANY CLAIM,
// DAMAGES OR OTHER LIABILITY, WHETHER IN AN ACTION OF CONTRACT,
// TORT OR OTHERWISE, ARISING FROM, OUT OF OR IN CONNECTION WITH
// THE CODE OR THE USE OR OTHER DEALINGS IN THE CODE.
// ******************************************************************

using System;
<<<<<<< HEAD
using System.Collections.Generic;
using System.Globalization;
using System.Net;
using System.Net.Http;
using System.Threading.Tasks;
using Microsoft.Toolkit.Uwp.Services.Core;
using Microsoft.Toolkit.Uwp.Services.Exceptions;
=======
>>>>>>> 3190f0e7

namespace Microsoft.Toolkit.Uwp.Services.Bing
{
    /// <summary>
    /// Data Provider for connecting to Bing service.
    /// </summary>
    [Obsolete("This class is being deprecated. Please use the .NET Standard Library counterpart found in Microsoft.Toolkit.Services.")]
    public class BingDataProvider : Toolkit.Services.Bing.BingDataProvider
    {
<<<<<<< HEAD
        /// <summary>
        /// Base Url for service.
        /// </summary>
        private const string BaseUrl = "http://www.bing.com";

        private static HttpClient client = new HttpClient();

        /// <summary>
        /// Wrapper around REST API for making data request.
        /// </summary>
        /// <typeparam name="TSchema">Schema to use</typeparam>
        /// <param name="config">Query configuration.</param>
        /// <param name="maxRecords">Upper limit for records returned.</param>
        /// <param name="pageIndex">The zero-based index of the page that corresponds to the items to retrieve.</param>
        /// <param name="parser">IParser implementation for interpreting results.</param>
        /// <returns>Strongly typed list of results.</returns>
        protected override async Task<IEnumerable<TSchema>> GetDataAsync<TSchema>(BingSearchConfig config, int maxRecords, int pageIndex, IParser<TSchema> parser)
        {
            var countryValue = config.Country.GetStringValue();
            var languageValue = config.Language.GetStringValue();
            var languageParameter = string.IsNullOrEmpty(languageValue) ? string.Empty : $"language:{languageValue}+";

            if (string.IsNullOrEmpty(countryValue))
            {
                if (CultureInfo.CurrentCulture.IsNeutralCulture)
                {
                    countryValue = BingCountry.None.GetStringValue();
                }
                else
                {
                    countryValue = CultureInfo.CurrentCulture.Name.Split('-')[1].ToLower();
                }
            }

            var locParameter = $"loc:{countryValue}+";
            var queryTypeParameter = string.Empty;

            switch (config.QueryType)
            {
                case BingQueryType.Search:
                    queryTypeParameter = string.Empty;
                    break;
                case BingQueryType.News:
                    queryTypeParameter = "/news";
                    break;
            }

            var uri = new Uri($"{BaseUrl}{queryTypeParameter}/search?q={locParameter}{languageParameter}{WebUtility.UrlEncode(config.Query)}&format=rss&count={maxRecords}&first={(pageIndex * maxRecords) + (pageIndex > 0 ? 1 : 0)}");

            using (HttpRequestMessage request = new HttpRequestMessage(HttpMethod.Get, uri))
            {
                using (var response = await client.SendAsync(request).ConfigureAwait(false))
                {
                    var data = await response.Content.ReadAsStringAsync().ConfigureAwait(false);

                    if (response.IsSuccessStatusCode && !string.IsNullOrEmpty(data))
                    {
                        return parser.Parse(data);
                    }

                    throw new RequestFailedException(response.StatusCode, data);
                }
            }
        }

        /// <summary>
        /// Returns parser implementation for specified configuration.
        /// </summary>
        /// <param name="config">Query configuration.</param>
        /// <returns>Strongly typed parser.</returns>
        protected override IParser<BingResult> GetDefaultParser(BingSearchConfig config)
        {
            return new BingParser();
        }

        /// <summary>
        /// Check validity of configuration.
        /// </summary>
        /// <param name="config">Query configuration.</param>
        protected override void ValidateConfig(BingSearchConfig config)
        {
            if (config?.Query == null)
            {
                throw new ConfigParameterNullException(nameof(config.Query));
            }
        }
=======
>>>>>>> 3190f0e7
    }
}<|MERGE_RESOLUTION|>--- conflicted
+++ resolved
@@ -11,16 +11,6 @@
 // ******************************************************************
 
 using System;
-<<<<<<< HEAD
-using System.Collections.Generic;
-using System.Globalization;
-using System.Net;
-using System.Net.Http;
-using System.Threading.Tasks;
-using Microsoft.Toolkit.Uwp.Services.Core;
-using Microsoft.Toolkit.Uwp.Services.Exceptions;
-=======
->>>>>>> 3190f0e7
 
 namespace Microsoft.Toolkit.Uwp.Services.Bing
 {
@@ -30,94 +20,5 @@
     [Obsolete("This class is being deprecated. Please use the .NET Standard Library counterpart found in Microsoft.Toolkit.Services.")]
     public class BingDataProvider : Toolkit.Services.Bing.BingDataProvider
     {
-<<<<<<< HEAD
-        /// <summary>
-        /// Base Url for service.
-        /// </summary>
-        private const string BaseUrl = "http://www.bing.com";
-
-        private static HttpClient client = new HttpClient();
-
-        /// <summary>
-        /// Wrapper around REST API for making data request.
-        /// </summary>
-        /// <typeparam name="TSchema">Schema to use</typeparam>
-        /// <param name="config">Query configuration.</param>
-        /// <param name="maxRecords">Upper limit for records returned.</param>
-        /// <param name="pageIndex">The zero-based index of the page that corresponds to the items to retrieve.</param>
-        /// <param name="parser">IParser implementation for interpreting results.</param>
-        /// <returns>Strongly typed list of results.</returns>
-        protected override async Task<IEnumerable<TSchema>> GetDataAsync<TSchema>(BingSearchConfig config, int maxRecords, int pageIndex, IParser<TSchema> parser)
-        {
-            var countryValue = config.Country.GetStringValue();
-            var languageValue = config.Language.GetStringValue();
-            var languageParameter = string.IsNullOrEmpty(languageValue) ? string.Empty : $"language:{languageValue}+";
-
-            if (string.IsNullOrEmpty(countryValue))
-            {
-                if (CultureInfo.CurrentCulture.IsNeutralCulture)
-                {
-                    countryValue = BingCountry.None.GetStringValue();
-                }
-                else
-                {
-                    countryValue = CultureInfo.CurrentCulture.Name.Split('-')[1].ToLower();
-                }
-            }
-
-            var locParameter = $"loc:{countryValue}+";
-            var queryTypeParameter = string.Empty;
-
-            switch (config.QueryType)
-            {
-                case BingQueryType.Search:
-                    queryTypeParameter = string.Empty;
-                    break;
-                case BingQueryType.News:
-                    queryTypeParameter = "/news";
-                    break;
-            }
-
-            var uri = new Uri($"{BaseUrl}{queryTypeParameter}/search?q={locParameter}{languageParameter}{WebUtility.UrlEncode(config.Query)}&format=rss&count={maxRecords}&first={(pageIndex * maxRecords) + (pageIndex > 0 ? 1 : 0)}");
-
-            using (HttpRequestMessage request = new HttpRequestMessage(HttpMethod.Get, uri))
-            {
-                using (var response = await client.SendAsync(request).ConfigureAwait(false))
-                {
-                    var data = await response.Content.ReadAsStringAsync().ConfigureAwait(false);
-
-                    if (response.IsSuccessStatusCode && !string.IsNullOrEmpty(data))
-                    {
-                        return parser.Parse(data);
-                    }
-
-                    throw new RequestFailedException(response.StatusCode, data);
-                }
-            }
-        }
-
-        /// <summary>
-        /// Returns parser implementation for specified configuration.
-        /// </summary>
-        /// <param name="config">Query configuration.</param>
-        /// <returns>Strongly typed parser.</returns>
-        protected override IParser<BingResult> GetDefaultParser(BingSearchConfig config)
-        {
-            return new BingParser();
-        }
-
-        /// <summary>
-        /// Check validity of configuration.
-        /// </summary>
-        /// <param name="config">Query configuration.</param>
-        protected override void ValidateConfig(BingSearchConfig config)
-        {
-            if (config?.Query == null)
-            {
-                throw new ConfigParameterNullException(nameof(config.Query));
-            }
-        }
-=======
->>>>>>> 3190f0e7
     }
 }