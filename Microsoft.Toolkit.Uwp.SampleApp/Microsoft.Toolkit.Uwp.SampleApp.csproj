--- conflicted
+++ resolved
@@ -248,11 +248,8 @@
     <Content Include="SamplePages\ImageEx\ImageEx.png" />
     <Content Include="SamplePages\Incremental Loading Collection\icon.png" />
     <Content Include="SamplePages\LinkedIn Service\LinkedInLogo.png" />
-<<<<<<< HEAD
     <Content Include="SamplePages\Loading\Loading.png" />
-=======
     <Content Include="SamplePages\MasterDetailsView\MasterDetailsView.png" />
->>>>>>> b7e8abec
     <Content Include="SamplePages\Microsoft Graph Service\OfficeLogo.png" />
     <Content Include="SamplePages\Microsoft Graph Service\user.png" />
     <Content Include="SamplePages\Offset\OffsetBehavior.png" />
@@ -327,12 +324,9 @@
     <Content Include="SamplePages\MasterDetailsView\MasterDetailsView.bind" />
     <Content Include="SamplePages\ConnectionHelper\ConnectionHelperCode.bind" />
     <Content Include="SamplePages\PrintHelper\PrintHelperCode.bind" />
-<<<<<<< HEAD
-    <None Include="SamplePages\Microsoft Graph Service\MicrosoftGraphCode.bind" />
-=======
 	<Content Include="SamplePages\SystemInformation\SystemInformationCode.bind" />
 	<Content Include="SamplePages\DispatcherHelper\DispatcherHelperCode.bind" />
->>>>>>> b7e8abec
+    <None Include="SamplePages\Microsoft Graph Service\MicrosoftGraphCode.bind" />
   </ItemGroup>
   <ItemGroup>
     <Compile Include="App.xaml.cs">
@@ -398,16 +392,14 @@
     <Compile Include="SamplePages\LinkedIn Service\LinkedInPage.xaml.cs">
       <DependentUpon>LinkedInPage.xaml</DependentUpon>
     </Compile>
-<<<<<<< HEAD
+    <Compile Include="SamplePages\MasterDetailsView\MasterDetailsViewPage.xaml.cs">
+      <DependentUpon>MasterDetailsViewPage.xaml</DependentUpon>
+    </Compile>
     <Compile Include="SamplePages\Loading\LoadingPage.xaml.cs">
       <DependentUpon>LoadingPage.xaml</DependentUpon>
     </Compile>
     <Compile Include="SamplePages\ImageCache\ImageCachePage.xaml.cs">
       <DependentUpon>ImageCachePage.xaml</DependentUpon>
-=======
-    <Compile Include="SamplePages\MasterDetailsView\MasterDetailsViewPage.xaml.cs">
-      <DependentUpon>MasterDetailsViewPage.xaml</DependentUpon>
->>>>>>> b7e8abec
     </Compile>
     <Compile Include="SamplePages\Microsoft Graph Service\MicrosoftGraphPage.xaml.cs">
       <DependentUpon>MicrosoftGraphPage.xaml</DependentUpon>
@@ -564,7 +556,10 @@
       <SubType>Designer</SubType>
       <Generator>MSBuild:Compile</Generator>
     </Page>
-<<<<<<< HEAD
+    <Page Include="SamplePages\MasterDetailsView\MasterDetailsViewPage.xaml">
+      <SubType>Designer</SubType>
+      <Generator>MSBuild:Compile</Generator>
+    </Page>
     <Page Include="SamplePages\Loading\LoadingPage.xaml">
       <SubType>Designer</SubType>
       <Generator>MSBuild:Compile</Generator>
@@ -573,12 +568,6 @@
       <Generator>MSBuild:Compile</Generator>
       <SubType>Designer</SubType>
     </Page>
-=======
-    <Page Include="SamplePages\MasterDetailsView\MasterDetailsViewPage.xaml">
-      <SubType>Designer</SubType>
-      <Generator>MSBuild:Compile</Generator>
-    </Page>
->>>>>>> b7e8abec
     <Page Include="SamplePages\Microsoft Graph Service\MicrosoftGraphPage.xaml">
       <Generator>MSBuild:Compile</Generator>
       <SubType>Designer</SubType>
