﻿<?xml version="1.0" encoding="utf-8"?>
<Project ToolsVersion="15.0" DefaultTargets="Build" xmlns="http://schemas.microsoft.com/developer/msbuild/2003">
  <Import Project="$(MSBuildExtensionsPath)\$(MSBuildToolsVersion)\Microsoft.Common.props" Condition="Exists('$(MSBuildExtensionsPath)\$(MSBuildToolsVersion)\Microsoft.Common.props')" />
  <PropertyGroup>
    <Configuration Condition=" '$(Configuration)' == '' ">Debug</Configuration>
    <Platform Condition=" '$(Platform)' == '' ">x86</Platform>
    <ProjectGuid>{719C43C6-8753-4395-ADAA-2FCC70F76BF3}</ProjectGuid>
    <OutputType>AppContainerExe</OutputType>
    <AppDesignerFolder>Properties</AppDesignerFolder>
    <RootNamespace>Microsoft.Toolkit.Uwp.SampleApp</RootNamespace>
    <AssemblyName>Microsoft.Toolkit.Uwp.SampleApp</AssemblyName>
    <DefaultLanguage>en-US</DefaultLanguage>
    <TargetPlatformIdentifier>UAP</TargetPlatformIdentifier>
    <TargetPlatformVersion>10.0.16299.0</TargetPlatformVersion>
    <TargetPlatformMinVersion>10.0.14393.0</TargetPlatformMinVersion>
    <MinimumVisualStudioVersion>14</MinimumVisualStudioVersion>
    <FileAlignment>512</FileAlignment>
    <ProjectTypeGuids>{A5A43C5B-DE2A-4C0C-9213-0A381AF9435A};{FAE04EC0-301F-11D3-BF4B-00C04F79EFBC}</ProjectTypeGuids>
    <PackageCertificateKeyFile>Microsoft.Toolkit.Uwp.SampleApp_TemporaryKey.pfx</PackageCertificateKeyFile>
    <AppxAutoIncrementPackageRevision>True</AppxAutoIncrementPackageRevision>
    <AppxBundle>Always</AppxBundle>
    <AppxBundlePlatforms>x64</AppxBundlePlatforms>
    <PackageCertificateThumbprint>7A086872CBF1D8A795A97B9559A3C88B3550527E</PackageCertificateThumbprint>
  </PropertyGroup>
  <PropertyGroup Condition="'$(Configuration)|$(Platform)' == 'Debug|x86'">
    <DebugSymbols>true</DebugSymbols>
    <OutputPath>bin\x86\Debug\</OutputPath>
    <DefineConstants>DEBUG;TRACE;NETFX_CORE;WINDOWS_UWP</DefineConstants>
    <NoWarn>;2008</NoWarn>
    <DebugType>full</DebugType>
    <PlatformTarget>x86</PlatformTarget>
    <UseVSHostingProcess>false</UseVSHostingProcess>
    <ErrorReport>prompt</ErrorReport>
    <Prefer32Bit>true</Prefer32Bit>
    <DocumentationFile>
    </DocumentationFile>
    <CodeAnalysisRuleSet>microsoft.toolkit.uwp.sampleapp.ruleset</CodeAnalysisRuleSet>
  </PropertyGroup>
  <PropertyGroup Condition="'$(Configuration)|$(Platform)' == 'Release|x86'">
    <OutputPath>bin\x86\Release\</OutputPath>
    <DefineConstants>TRACE;NETFX_CORE;WINDOWS_UWP</DefineConstants>
    <Optimize>true</Optimize>
    <NoWarn>;2008</NoWarn>
    <DebugType>pdbonly</DebugType>
    <PlatformTarget>x86</PlatformTarget>
    <UseVSHostingProcess>false</UseVSHostingProcess>
    <ErrorReport>prompt</ErrorReport>
    <Prefer32Bit>true</Prefer32Bit>
    <UseDotNetNativeToolchain>true</UseDotNetNativeToolchain>
    <RunCodeAnalysis>true</RunCodeAnalysis>
    <TreatWarningsAsErrors>true</TreatWarningsAsErrors>
    <DocumentationFile>
    </DocumentationFile>
    <CodeAnalysisRuleSet>microsoft.toolkit.uwp.sampleapp.ruleset</CodeAnalysisRuleSet>
  </PropertyGroup>
  <PropertyGroup Condition="'$(Configuration)|$(Platform)' == 'Debug|ARM'">
    <DebugSymbols>true</DebugSymbols>
    <OutputPath>bin\ARM\Debug\</OutputPath>
    <DefineConstants>DEBUG;TRACE;NETFX_CORE;WINDOWS_UWP</DefineConstants>
    <NoWarn>;2008</NoWarn>
    <DebugType>full</DebugType>
    <PlatformTarget>ARM</PlatformTarget>
    <UseVSHostingProcess>false</UseVSHostingProcess>
    <ErrorReport>prompt</ErrorReport>
    <Prefer32Bit>true</Prefer32Bit>
    <CodeAnalysisRuleSet>microsoft.toolkit.uwp.sampleapp.ruleset</CodeAnalysisRuleSet>
  </PropertyGroup>
  <PropertyGroup Condition="'$(Configuration)|$(Platform)' == 'Release|ARM'">
    <OutputPath>bin\ARM\Release\</OutputPath>
    <DefineConstants>TRACE;NETFX_CORE;WINDOWS_UWP</DefineConstants>
    <Optimize>true</Optimize>
    <NoWarn>;2008</NoWarn>
    <DebugType>pdbonly</DebugType>
    <PlatformTarget>ARM</PlatformTarget>
    <UseVSHostingProcess>false</UseVSHostingProcess>
    <ErrorReport>prompt</ErrorReport>
    <Prefer32Bit>true</Prefer32Bit>
    <UseDotNetNativeToolchain>true</UseDotNetNativeToolchain>
    <RunCodeAnalysis>true</RunCodeAnalysis>
    <TreatWarningsAsErrors>true</TreatWarningsAsErrors>
    <DocumentationFile>
    </DocumentationFile>
    <CodeAnalysisRuleSet>microsoft.toolkit.uwp.sampleapp.ruleset</CodeAnalysisRuleSet>
  </PropertyGroup>
  <PropertyGroup Condition="'$(Configuration)|$(Platform)' == 'Debug|x64'">
    <DebugSymbols>true</DebugSymbols>
    <OutputPath>bin\x64\Debug\</OutputPath>
    <DefineConstants>DEBUG;TRACE;NETFX_CORE;WINDOWS_UWP</DefineConstants>
    <NoWarn>;2008</NoWarn>
    <DebugType>full</DebugType>
    <PlatformTarget>x64</PlatformTarget>
    <UseVSHostingProcess>false</UseVSHostingProcess>
    <ErrorReport>prompt</ErrorReport>
    <Prefer32Bit>true</Prefer32Bit>
    <CodeAnalysisRuleSet>microsoft.toolkit.uwp.sampleapp.ruleset</CodeAnalysisRuleSet>
  </PropertyGroup>
  <PropertyGroup Condition="'$(Configuration)|$(Platform)' == 'Release|x64'">
    <OutputPath>bin\x64\Release\</OutputPath>
    <DefineConstants>TRACE;NETFX_CORE;WINDOWS_UWP</DefineConstants>
    <Optimize>true</Optimize>
    <NoWarn>;2008</NoWarn>
    <DebugType>pdbonly</DebugType>
    <PlatformTarget>x64</PlatformTarget>
    <UseVSHostingProcess>false</UseVSHostingProcess>
    <ErrorReport>prompt</ErrorReport>
    <Prefer32Bit>true</Prefer32Bit>
    <UseDotNetNativeToolchain>true</UseDotNetNativeToolchain>
    <RunCodeAnalysis>true</RunCodeAnalysis>
    <TreatWarningsAsErrors>true</TreatWarningsAsErrors>
    <DocumentationFile>
    </DocumentationFile>
    <CodeAnalysisRuleSet>microsoft.toolkit.uwp.sampleapp.ruleset</CodeAnalysisRuleSet>
  </PropertyGroup>
  <PropertyGroup>
    <RestoreProjectStyle>PackageReference</RestoreProjectStyle>
  </PropertyGroup>
  <ItemGroup>
    <PackageReference Include="HockeySDK.UWP">
      <Version>4.1.6</Version>
    </PackageReference>
    <PackageReference Include="Microsoft.NETCore.UniversalWindowsPlatform">
      <Version>5.4.1</Version>
    </PackageReference>
    <PackageReference Include="Monaco.Editor">
      <Version>0.3.0-alpha</Version>
    </PackageReference>
    <PackageReference Include="StyleCop.Analyzers">
      <Version>1.0.2</Version>
    </PackageReference>
    <PackageReference Include="Microsoft.Graph">
      <Version>1.2.0</Version>
    </PackageReference>
    <PackageReference Include="Microsoft.Xaml.Behaviors.Uwp.Managed">
      <Version>1.1.0</Version>
    </PackageReference>
    <PackageReference Include="Newtonsoft.Json">
      <Version>10.0.3</Version>
    </PackageReference>
    <PackageReference Include="NotificationsVisualizerLibrary">
      <Version>1.0.5</Version>
    </PackageReference>
    <PackageReference Include="UWP.SDKforGoogleAnalytics.Managed">
      <Version>1.5.2</Version>
    </PackageReference>
  </ItemGroup>
  <ItemGroup>
    <!-- A reference to the entire .Net Framework and Windows SDK are automatically included -->
    <Content Include="Assets\Helpers.png" />
    <Content Include="Assets\NotificationAssets\Cloudy-Square.png" />
    <Content Include="Assets\NotificationAssets\Cloudy.png" />
    <Content Include="Assets\NotificationAssets\Drizzle-Square.png" />
    <Content Include="Assets\NotificationAssets\Drizzle.png" />
    <Content Include="Assets\NotificationAssets\Haze-Square.png" />
    <Content Include="Assets\NotificationAssets\Haze.png" />
    <Content Include="Assets\NotificationAssets\Mostly Cloudy-Background.jpg" />
    <Content Include="Assets\NotificationAssets\Mostly Cloudy-Square.png" />
    <Content Include="Assets\NotificationAssets\Mostly Cloudy.png" />
    <Content Include="Assets\NotificationAssets\Slight Drizzle-Square.png" />
    <Content Include="Assets\NotificationAssets\Slight Drizzle.png" />
    <Content Include="Assets\NotificationAssets\Snow-Square.png" />
    <Content Include="Assets\NotificationAssets\Snow.png" />
    <Content Include="Assets\NotificationAssets\Sunny-Square.png" />
    <Content Include="Assets\NotificationAssets\Sunny.png" />
    <Content Include="Assets\NotificationAssets\Thunderstorms-Square.png" />
    <Content Include="Assets\NotificationAssets\Thunderstorms.png" />
    <Content Include="Assets\People\dave.png" />
    <Content Include="Assets\People\david.png" />
    <Content Include="Assets\People\giorgio.png" />
    <Content Include="Assets\People\jeff.png" />
    <Content Include="Assets\People\nikola.png" />
    <Content Include="Assets\People\pete.png" />
    <Content Include="Assets\People\petri.png" />
    <Content Include="Assets\People\shen.png" />
    <Content Include="Assets\People\vlad.png" />
    <Content Include="Assets\Photos\BigFourSummerHeat.jpg" />
    <Content Include="Assets\Photos\BisonBadlandsChillin.jpg" />
    <Content Include="Assets\Photos\ColumbiaRiverGorge.jpg" />
    <Content Include="Assets\Photos\GiantSlabInOregon.jpg" />
    <Content Include="Assets\Photos\GrandTetons.jpg" />
    <Content Include="Assets\Photos\ImageExPlaceholder.jpg" />
    <Content Include="Assets\Photos\LakeAnnMushroom.jpg" />
    <Content Include="Assets\Photos\LunchBreak.jpg" />
    <Content Include="Assets\Photos\MilkyWayStHelensHikePurple.jpg" />
    <Content Include="Assets\Photos\MitchellButtes.jpg" />
    <Content Include="Assets\Photos\MultnomahFalls.jpg" />
    <Content Include="Assets\Photos\NorthernCascadesReflection.jpg" />
    <Content Include="Assets\Photos\NovemberHikeWaterfall.jpg" />
    <Content Include="Assets\Photos\OregonWineryNamaste.jpg" />
    <Content Include="Assets\Photos\Owl.jpg" />
    <Content Include="Assets\Photos\PaintedHillsPathway.jpg" />
    <Content Include="Assets\Photos\ron-manke-20667.jpg" />
    <Content Include="Assets\Photos\RunningDogPacificCity.jpg" />
    <Content Include="Assets\Photos\ShootingOnAutoOnTheDrone.jpg" />
    <Content Include="Assets\Photos\SmithnRockDownTheRiverView.jpg" />
    <Content Include="Assets\Photos\SnowyInterbayt.jpg" />
    <Content Include="Assets\Photos\SpeedTripleAtristsPoint.jpg" />
    <Content Include="Assets\Photos\Van.jpg" />
    <Content Include="Assets\Photos\WestSeattleView.jpg" />
    <Content Include="Assets\ToolkitLogoTransparent.png" />
    <Content Include="Assets\UWPCommunityToolkitSampleAppAppList.scale-100.png" />
    <Content Include="Assets\UWPCommunityToolkitSampleAppAppList.scale-125.png" />
    <Content Include="Assets\UWPCommunityToolkitSampleAppAppList.scale-150.png" />
    <Content Include="Assets\UWPCommunityToolkitSampleAppAppList.scale-200.png" />
    <Content Include="Assets\UWPCommunityToolkitSampleAppAppList.scale-400.png" />
    <Content Include="Assets\UWPCommunityToolkitSampleAppAppList.targetsize-16.png" />
    <Content Include="Assets\UWPCommunityToolkitSampleAppAppList.targetsize-16_altform-unplated.png" />
    <Content Include="Assets\UWPCommunityToolkitSampleAppAppList.targetsize-20.png" />
    <Content Include="Assets\UWPCommunityToolkitSampleAppAppList.targetsize-20_altform-unplated.png" />
    <Content Include="Assets\UWPCommunityToolkitSampleAppAppList.targetsize-24.png" />
    <Content Include="Assets\UWPCommunityToolkitSampleAppAppList.targetsize-24_altform-unplated.png" />
    <Content Include="Assets\UWPCommunityToolkitSampleAppAppList.targetsize-256.png" />
    <Content Include="Assets\UWPCommunityToolkitSampleAppAppList.targetsize-256_altform-unplated.png" />
    <Content Include="Assets\UWPCommunityToolkitSampleAppAppList.targetsize-30.png" />
    <Content Include="Assets\UWPCommunityToolkitSampleAppAppList.targetsize-30_altform-unplated.png" />
    <Content Include="Assets\UWPCommunityToolkitSampleAppAppList.targetsize-32.png" />
    <Content Include="Assets\UWPCommunityToolkitSampleAppAppList.targetsize-32_altform-unplated.png" />
    <Content Include="Assets\UWPCommunityToolkitSampleAppAppList.targetsize-36.png" />
    <Content Include="Assets\UWPCommunityToolkitSampleAppAppList.targetsize-36_altform-unplated.png" />
    <Content Include="Assets\UWPCommunityToolkitSampleAppAppList.targetsize-40.png" />
    <Content Include="Assets\UWPCommunityToolkitSampleAppAppList.targetsize-40_altform-unplated.png" />
    <Content Include="Assets\UWPCommunityToolkitSampleAppAppList.targetsize-48.png" />
    <Content Include="Assets\UWPCommunityToolkitSampleAppAppList.targetsize-48_altform-unplated.png" />
    <Content Include="Assets\UWPCommunityToolkitSampleAppAppList.targetsize-60.png" />
    <Content Include="Assets\UWPCommunityToolkitSampleAppAppList.targetsize-60_altform-unplated.png" />
    <Content Include="Assets\UWPCommunityToolkitSampleAppAppList.targetsize-64.png" />
    <Content Include="Assets\UWPCommunityToolkitSampleAppAppList.targetsize-64_altform-unplated.png" />
    <Content Include="Assets\UWPCommunityToolkitSampleAppAppList.targetsize-72.png" />
    <Content Include="Assets\UWPCommunityToolkitSampleAppAppList.targetsize-72_altform-unplated.png" />
    <Content Include="Assets\UWPCommunityToolkitSampleAppAppList.targetsize-80.png" />
    <Content Include="Assets\UWPCommunityToolkitSampleAppAppList.targetsize-80_altform-unplated.png" />
    <Content Include="Assets\UWPCommunityToolkitSampleAppAppList.targetsize-96.png" />
    <Content Include="Assets\UWPCommunityToolkitSampleAppAppList.targetsize-96_altform-unplated.png" />
    <Content Include="Assets\UWPCommunityToolkitSampleAppBadgeLogo.scale-100.png" />
    <Content Include="Assets\UWPCommunityToolkitSampleAppBadgeLogo.scale-125.png" />
    <Content Include="Assets\UWPCommunityToolkitSampleAppBadgeLogo.scale-150.png" />
    <Content Include="Assets\UWPCommunityToolkitSampleAppBadgeLogo.scale-200.png" />
    <Content Include="Assets\UWPCommunityToolkitSampleAppBadgeLogo.scale-400.png" />
    <Content Include="Assets\UWPCommunityToolkitSampleAppLargeTile.scale-100.png" />
    <Content Include="Assets\UWPCommunityToolkitSampleAppLargeTile.scale-125.png" />
    <Content Include="Assets\UWPCommunityToolkitSampleAppLargeTile.scale-150.png" />
    <Content Include="Assets\UWPCommunityToolkitSampleAppLargeTile.scale-200.png" />
    <Content Include="Assets\UWPCommunityToolkitSampleAppLargeTile.scale-400.png" />
    <Content Include="Assets\UWPCommunityToolkitSampleAppMedTile.scale-100.png" />
    <Content Include="Assets\UWPCommunityToolkitSampleAppMedTile.scale-125.png" />
    <Content Include="Assets\UWPCommunityToolkitSampleAppMedTile.scale-150.png" />
    <Content Include="Assets\UWPCommunityToolkitSampleAppMedTile.scale-200.png" />
    <Content Include="Assets\UWPCommunityToolkitSampleAppMedTile.scale-400.png" />
    <Content Include="Assets\UWPCommunityToolkitSampleAppSmallTile.scale-100.png" />
    <Content Include="Assets\UWPCommunityToolkitSampleAppSmallTile.scale-125.png" />
    <Content Include="Assets\UWPCommunityToolkitSampleAppSmallTile.scale-150.png" />
    <Content Include="Assets\UWPCommunityToolkitSampleAppSmallTile.scale-200.png" />
    <Content Include="Assets\UWPCommunityToolkitSampleAppSmallTile.scale-400.png" />
    <Content Include="Assets\UWPCommunityToolkitSampleAppSplashScreen.scale-100.png" />
    <Content Include="Assets\UWPCommunityToolkitSampleAppSplashScreen.scale-125.png" />
    <Content Include="Assets\UWPCommunityToolkitSampleAppSplashScreen.scale-150.png" />
    <Content Include="Assets\UWPCommunityToolkitSampleAppSplashScreen.scale-200.png" />
    <Content Include="Assets\UWPCommunityToolkitSampleAppSplashScreen.scale-400.png" />
    <Content Include="Assets\UWPCommunityToolkitSampleAppStoreLogo.scale-100.png" />
    <Content Include="Assets\UWPCommunityToolkitSampleAppStoreLogo.scale-125.png" />
    <Content Include="Assets\ToolkitLogo.png" />
    <Content Include="Assets\UWPCommunityToolkitSampleAppStoreLogo.scale-150.png" />
    <Content Include="Assets\UWPCommunityToolkitSampleAppStoreLogo.scale-200.png" />
    <Content Include="Assets\UWPCommunityToolkitSampleAppStoreLogo.scale-400.png" />
    <Content Include="Assets\UWPCommunityToolkitSampleAppWideTile.scale-100.png" />
    <Content Include="Assets\UWPCommunityToolkitSampleAppWideTile.scale-125.png" />
    <Content Include="Assets\UWPCommunityToolkitSampleAppWideTile.scale-150.png" />
    <Content Include="Assets\UWPCommunityToolkitSampleAppWideTile.scale-200.png" />
    <Content Include="Assets\UWPCommunityToolkitSampleAppWideTile.scale-400.png" />
    <Content Include="Assets\Wide310x150Logo.scale-400.png" />
    <Content Include="Icons\Animations.png" />
    <Content Include="Icons\About.png" />
    <Content Include="Icons\DeveloperTools.png" />
    <Content Include="Icons\Error.png" />
    <Content Include="Icons\Extensions.png" />
    <Content Include="Icons\Helpers.png" />
    <Content Include="Icons\Foundation.png" />
    <Content Include="Icons\Layouts.png" />
    <Content Include="Icons\More.png" />
    <Content Include="Icons\Notifications.png" />
    <Content Include="Icons\Services.png" />
    <Content Include="SamplePages\AdvancedCollectionView\AdvancedCollectionView.png" />
    <Content Include="SamplePages\DockPanel\DockPanel.png" />
    <Content Include="SamplePages\FocusTracker\FocusTracker.png" />
    <Content Include="SamplePages\Analytics\Analytics.png" />
    <Content Include="SamplePages\Bing Service\BingCode.bind" />
    <Content Include="SamplePages\Bing Service\icon.png" />
    <Content Include="SamplePages\BladeView\BladeView.png" />
    <Content Include="SamplePages\Blur\BlurBehavior.png" />
    <Content Include="SamplePages\Carousel\Carousel.png" />
    <Content Include="SamplePages\DropShadowPanel\DropShadowPanel.png" />
    <Content Include="SamplePages\Expander\Expander.png" />
    <Content Include="SamplePages\FadeHeader\FadeHeaderBehavior.png" />
    <Content Include="SamplePages\DropShadowPanel\Trex.png" />
    <Content Include="SamplePages\DropShadowPanel\Unicorn.png" />
    <Content Include="SamplePages\GridSplitter\GridSplitter.png" />
    <Content Include="SamplePages\Facebook Service\FacebookLogo.png" />
    <Content Include="SamplePages\Fade\FadeBehavior.png" />
    <Content Include="SamplePages\HamburgerMenu\HamburgerMenu.png" />
    <Content Include="SamplePages\AlignmentGrid\AlignmentGrid.png" />
    <Content Include="SamplePages\HeaderedContentControl\HeaderedContentControl.png" />
    <Content Include="SamplePages\HeaderedItemsControl\HeaderedItemsControl.png" />
    <Content Include="SamplePages\HeaderedTextBlock\HeaderedTextBlock.png" />
    <Content Include="SamplePages\ImageCache\ImageEx.png" />
    <Content Include="SamplePages\ImageEx\ImageEx.png" />
    <Content Include="SamplePages\InAppNotification\InAppNotification.png" />
    <Content Include="SamplePages\Incremental Loading Collection\icon.png" />
    <Content Include="SamplePages\Light\LightBehavior.png" />
    <Content Include="SamplePages\LinkedIn Service\LinkedInLogo.png" />
    <Content Include="SamplePages\MarkdownTextBlock\MarkdownTextBlock.png" />
    <Content Include="SamplePages\Loading\Loading.png" />
    <Content Include="SamplePages\MasterDetailsView\MasterDetailsView.png" />
    <Content Include="SamplePages\MasterDetailsView\OneDriveLogo.png" />
    <Content Include="SamplePages\Menu\Menu.png" />
    <Content Include="SamplePages\Microsoft Graph Service\OfficeLogo.png" />
    <Content Include="SamplePages\Microsoft Graph Service\user.png" />
    <Content Include="SamplePages\Microsoft Translator Service\TranslatorService.png" />
    <Content Include="SamplePages\OneDrive Service\OneDriveLogo.png" />
    <Content Include="SamplePages\Saturation\SaturationBehavior.png" />
    <Content Include="SamplePages\OrbitView\OrbitView.png" />
    <Content Include="SamplePages\TextToolbar\TextToolbar.png" />
    <Content Include="SamplePages\TileControl\Animations.png" />
    <Content Include="SamplePages\TileControl\TileControl.png" />
    <Content Include="SamplePages\Offset\OffsetBehavior.png" />
    <Content Include="SamplePages\ParallaxService\Parallax.png" />
    <Content Include="SamplePages\PrintHelper\PrintHelper.png" />
    <Content Include="SamplePages\PullToRefreshListView\PullToRefreshListView.png" />
    <Content Include="SamplePages\RadialProgressBar\RadialProgressBar.png" />
    <Content Include="SamplePages\ScrollHeader\ScrollHeader.png" />
    <Content Include="SamplePages\RadialGauge\RadialGauge.png" />
    <Content Include="SamplePages\RangeSelector\RangeSelector.png" />
    <Content Include="SamplePages\AdaptiveGridView\AdaptiveGridView.png" />
    <Content Include="SamplePages\ReorderGridAnimation\ReorderGrid.png" />
    <Content Include="SamplePages\Rotate\RotateBehavior.png" />
    <Content Include="SamplePages\LiveTile\icon.jpg" />
    <Content Include="SamplePages\RotatorTile\RotatorTile.png" />
    <Content Include="SamplePages\Scale\ScaleBehavior.png" />
    <Content Include="SamplePages\SlidableListItem\SlidableListItem.png" />
    <Content Include="SamplePages\Object Storage\ObjectStorage.png" />
    <Content Include="SamplePages\SurfaceDialTextbox\SurfaceDialTextbox.png" />
    <Content Include="SamplePages\TextBoxMask\TextBoxMask.png" />
    <Content Include="SamplePages\TextBoxRegex\TextBoxRegex.png" />
    <Content Include="SamplePages\Toast\icon.jpg" />
    <Content Include="SamplePages\Twitter Service\TwitterCode.bind" />
    <Content Include="SamplePages\Twitter Service\icon.png" />
    <Content Include="SamplePages\Facebook Service\FacebookCode.bind" />
    <Content Include="SamplePages\HamburgerMenu\HamburgerMenuCode.bind" />
    <Content Include="SamplePages\HeaderedTextBlock\HeaderedTextBlockCode.bind" />
    <Content Include="SamplePages\WrapPanel\WrapPanel.png" />
    <Content Include="landingPageLinks.json" />
    <None Include="Microsoft.Toolkit.Uwp.SampleApp.ruleset" />
    <Content Include="SamplePages\Twitter Service\TwitterLogo.png" />
    <Content Include="SamplePages\WeatherLiveTileAndToast\WeatherLiveTileAndToast.png" />
    <Content Include="SamplePages\WeatherLiveTileAndToast\WeatherLiveTileAndToastCode.bind" />
    <Content Include="SamplePages\ImageEx\ImageExCode.bind" />
    <Content Include="SamplePages\Offset\OffsetBehaviorCode.bind" />
    <Content Include="SamplePages\Fade\FadeBehaviorCode.bind" />
    <Content Include="SamplePages\PullToRefreshListView\PullToRefreshListViewCode.bind" />
    <Content Include="SamplePages\RadialGauge\RadialGaugeCode.bind" />
    <Content Include="SamplePages\Rotate\RotateBehaviorCode.bind" />
    <Content Include="SamplePages\Scale\ScaleBehaviorCode.bind" />
    <Content Include="SamplePages\SlidableListItem\SlidableListItemCode.bind" />
    <Content Include="Assets\Photos\Photos.json" />
    <Content Include="Assets\Photos\OnlinePhotos.json" />
    <Content Include="Assets\Html\CSharp.html" />
    <Content Include="Assets\Html\Json.html" />
    <Content Include="Assets\Html\Xaml.html" />
    <Content Include="Assets\Html\Xml.html" />
    <Content Include="Assets\Prettify\prettify.css" />
    <Content Include="Assets\Prettify\prettify.js" />
    <Content Include="Assets\Prettify\run_prettify.js" />
    <Content Include="SamplePages\RangeSelector\RangeSelectorCode.bind" />
    <Content Include="SamplePages\AdaptiveGridView\AdaptiveGridViewCode.bind" />
    <Content Include="SamplePages\samples.json">
      <CopyToOutputDirectory>PreserveNewest</CopyToOutputDirectory>
    </Content>
    <None Include="readme.md" />
    <Content Include="SamplePages\LiveTile\LiveTileCode.bind" />
    <Content Include="SamplePages\Toast\ToastCode.bind" />
    <Content Include="SamplePages\RotatorTile\RotatorTileCode.bind" />
    <Content Include="SamplePages\Saturation\SaturationBehaviorCode.bind" />
    <Content Include="SamplePages\Saturation\SaturationBehaviorXaml.bind" />
    <Content Include="SamplePages\Offset\OffsetBehaviorXaml.bind" />
    <Content Include="SamplePages\Expander\ExpanderXaml.bind" />
    <Content Include="SamplePages\Fade\FadeBehaviorXaml.bind" />
    <Content Include="SamplePages\Scale\ScaleBehaviorXaml.bind" />
    <Content Include="SamplePages\Rotate\RotateBehaviorXaml.bind" />
    <Content Include="SamplePages\BladeView\BladeCode.bind" />
    <Content Include="SamplePages\ScrollHeader\ScrollHeaderCode.bind" />
    <Content Include="SamplePages\GridSplitter\GridSplitter.bind" />
    <Content Include="SamplePages\FadeHeader\FadeHeaderBehaviorCode.bind" />
    <Content Include="SamplePages\FadeHeader\FadeHeaderBehaviorXaml.bind" />
    <Content Include="SamplePages\ImageCache\ImageCacheXaml.bind" />
    <Content Include="SamplePages\LinkedIn Service\LinkedInCode.bind" />
    <Content Include="SamplePages\Incremental Loading Collection\IncrementalLoadingCollectionCode.bind" />
    <Content Include="SamplePages\ImageCache\ImageCacheCode.bind" />
    <Content Include="SamplePages\DropShadowPanel\DropShadowPanelXaml.bind" />
    <Content Include="SamplePages\LiveTile\LiveTileCodeJavaScript.bind" />
    <Content Include="SamplePages\Toast\ToastCodeJavaScript.bind" />
    <Content Include="SamplePages\Object Storage\ObjectStorageCode.bind" />
    <Content Include="SamplePages\WeatherLiveTileAndToast\WeatherLiveTileAndToastCodeJavaScript.bind" />
    <Content Include="SamplePages\Microsoft Graph Service\MicrosoftGraphCode.bind" />
    <Content Include="SamplePages\BackgroundTaskHelper\BackgroundTaskHelperCode.bind" />
    <Content Include="SamplePages\MasterDetailsView\MasterDetailsView.bind" />
    <Content Include="SamplePages\NetworkHelper\NetworkHelperCode.bind" />
    <Content Include="SamplePages\PrintHelper\PrintHelperCode.bind" />
    <Content Include="SamplePages\SystemInformation\SystemInformationCode.bind" />
    <Content Include="SamplePages\Connected Animations\ConnectedAnimationsCode.bind" />
    <Content Include="SamplePages\ParallaxService\ParallaxPage.bind" />
    <Content Include="SamplePages\Loading\LoadingCode.bind" />
    <Content Include="SamplePages\ReorderGridAnimation\ReorderGrid.bind" />
    <Content Include="SamplePages\Light\LightBehaviorCode.bind" />
    <Content Include="SamplePages\Light\LightBehaviorXaml.bind" />
    <Content Include="SamplePages\TextBoxMask\TextBoxMask.bind" />
    <Content Include="SamplePages\TileControl\TileControl.bind">
      <SubType>Designer</SubType>
    </Content>
    <Content Include="SamplePages\SurfaceDialTextbox\SurfaceDialTextboxCode.bind">
      <SubType>Designer</SubType>
    </Content>
    <Content Include="SamplePages\WrapPanel\WrapPanel.bind" />
    <Content Include="SamplePages\MasterDetailsView\MasterDetailsViewCode.bind" />
    <Content Include="SamplePages\Microsoft Translator Service\MicrosoftTranslatorCode.bind" />
    <Content Include="SamplePages\MarkdownTextBlock\MarkdownTextBlock.bind" />
    <Content Include="SamplePages\MarkdownTextBlock\InitialContent.md" />
    <Content Include="SamplePages\AdvancedCollectionView\AdvancedCollectionView.bind" />
    <Content Include="SamplePages\TextBoxRegex\TextBoxRegex.bind" />
    <Content Include="SamplePages\RadialProgressBar\RadialProgressBarCode.bind" />
    <Content Include="SamplePages\MarkdownTextBlock\MarkdownTextBlockCode.bind" />
    <Content Include="SamplePages\OneDrive Service\OneDriveCode.bind" />
    <Content Include="SamplePages\Analytics\AnalyticsCode.bind" />
    <Content Include="SamplePages\Blur\BlurBehaviorCode.bind" />
    <Content Include="SamplePages\Blur\BlurBehaviorXaml.bind" />
    <Content Include="SamplePages\ViewExtensions\ViewExtensionsCode.bind">
      <SubType>Designer</SubType>
    </Content>
    <Content Include="SamplePages\Carousel\CarouselCode.bind" />
    <Content Include="SamplePages\AlignmentGrid\AlignmentGridXaml.bind" />
    <Content Include="SamplePages\FocusTracker\FocusTrackerXaml.bind" />
    <Content Include="SamplePages\Visual Extensions\VisualExtensionsCode.bind" />
    <Content Include="SamplePages\TextToolbar\TextToolbarCode.bind" />
    <Content Include="SamplePages\BluetoothLEHelper\BluetoothLEHelperCode.bind" />
    <Content Include="SamplePages\OrbitView\OrbitViewXaml.bind" />
    <Content Include="SamplePages\Menu\Menu.bind" />
    <Content Include="SamplePages\InAppNotification\InAppNotificationCode.bind" />
    <Content Include="SamplePages\InAppNotification\InAppNotificationXaml.bind" />
    <Content Include="SamplePages\ListViewBase\ListViewBaseCode.bind" />
    <Content Include="SamplePages\PullToRefreshListView\PullToRefreshListViewXaml.bind" />
    <Content Include="SamplePages\Implicit Animations\ImplicitAnimationsCode.bind" />
    <Content Include="SamplePages\DispatcherHelper\DispatcherHelperCode.bind" />
    <Content Include="SamplePages\TextToolbar\TextToolbar.bind" />
    <Content Include="SamplePages\DockPanel\DockPanel.bind">
      <SubType>Designer</SubType>
    </Content>
    <Content Include="SamplePages\HeaderedItemsControl\HeaderedItemsControlXaml.bind" />
    <Content Include="SamplePages\HeaderedContentControl\HeaderedContentControlXaml.bind" />
  </ItemGroup>
  <ItemGroup>
    <Compile Include="App.xaml.cs">
      <DependentUpon>App.xaml</DependentUpon>
    </Compile>
    <Compile Include="Common\AnalyticsVersionInfoExtensions.cs" />
    <Compile Include="Common\AnimationHelper.cs" />
    <Compile Include="Common\BoolStringConverter.cs" />
    <Compile Include="Common\Constants.cs" />
    <Compile Include="Common\DelegateCommand{T}.cs" />
    <Compile Include="Common\TimeSpanConverter.cs" />
    <Compile Include="Common\EnumConverter.cs" />
    <Compile Include="Common\ListViewHoverScroll.cs" />
    <Compile Include="Common\SampleCommand.cs" />
    <Compile Include="Common\SolidColorBrushConverter.cs" />
    <Compile Include="Common\DelegateCommand.cs" />
    <Compile Include="Common\Tools.cs" />
    <Compile Include="Data\GitHub.cs" />
    <Compile Include="Controls\XamlExceptionRange.cs" />
    <Compile Include="Controls\XamlRenderService.cs" />
    <Compile Include="Data\PhotoDataItemWithDimension.cs" />
    <Compile Include="Models\Email.cs" />
    <Compile Include="Models\GitHubRelease.cs" />
    <Compile Include="Models\LandingPageLinks.cs" />
    <Compile Include="Models\LandingPageResource.cs" />
    <Compile Include="Models\LandingPageLink.cs" />
    <Compile Include="Pages\SamplePicker.xaml.cs">
      <DependentUpon>SamplePicker.xaml</DependentUpon>
    </Compile>
    <Compile Include="SamplePages\AdvancedCollectionView\AdvancedCollectionViewPage.xaml.cs">
      <DependentUpon>AdvancedCollectionViewPage.xaml</DependentUpon>
    </Compile>
    <Compile Include="SamplePages\BluetoothLEHelper\BluetoothLEHelperPage.xaml.cs">
      <DependentUpon>BluetoothLEHelperPage.xaml</DependentUpon>
    </Compile>
    <Compile Include="Common\IXamlRenderListener.cs" />
    <Compile Include="SamplePages\Connected Animations\ConnectedAnimationsPage.xaml.cs">
      <DependentUpon>ConnectedAnimationsPage.xaml</DependentUpon>
    </Compile>
    <Compile Include="SamplePages\Connected Animations\Pages\FirstPage.xaml.cs">
      <DependentUpon>FirstPage.xaml</DependentUpon>
    </Compile>
    <Compile Include="SamplePages\Connected Animations\Pages\SecondPage.xaml.cs">
      <DependentUpon>SecondPage.xaml</DependentUpon>
    </Compile>
    <Compile Include="SamplePages\Connected Animations\Pages\ThirdPage.xaml.cs">
      <DependentUpon>ThirdPage.xaml</DependentUpon>
    </Compile>
    <Compile Include="SamplePages\Implicit Animations\ImplicitAnimationsPage.xaml.cs">
      <DependentUpon>ImplicitAnimationsPage.xaml</DependentUpon>
    </Compile>
    <Compile Include="SamplePages\DockPanel\DockPanelPage.xaml.cs">
      <DependentUpon>DockPanelPage.xaml</DependentUpon>
    </Compile>
    <Compile Include="SamplePages\HeaderedContentControl\HeaderedContentControlPage.xaml.cs">
      <DependentUpon>HeaderedContentControlPage.xaml</DependentUpon>
    </Compile>
    <Compile Include="SamplePages\HeaderedItemsControl\HeaderedItemsControlPage.xaml.cs">
      <DependentUpon>HeaderedItemsControlPage.xaml</DependentUpon>
    </Compile>
    <Compile Include="SamplePages\InAppNotification\InAppNotificationPage.xaml.cs">
      <DependentUpon>InAppNotificationPage.xaml</DependentUpon>
    </Compile>
    <Compile Include="SamplePages\ListViewBase\ListViewBasePage.xaml.cs">
      <DependentUpon>ListViewBasePage.xaml</DependentUpon>
    </Compile>
    <Compile Include="SamplePages\Menu\Commands\VsCommands.cs" />
    <Compile Include="SamplePages\Menu\MenuPage.xaml.cs">
      <DependentUpon>MenuPage.xaml</DependentUpon>
    </Compile>
    <Compile Include="SamplePages\NetworkHelper\NetworkHelperPage.xaml.cs">
      <DependentUpon>NetworkHelperPage.xaml</DependentUpon>
    </Compile>
    <Compile Include="SamplePages\FocusTracker\FocusTrackerPage.xaml.cs">
      <DependentUpon>FocusTrackerPage.xaml</DependentUpon>
    </Compile>
    <Compile Include="SamplePages\BackgroundTaskHelper\TestBackgroundTask.cs" />
    <Compile Include="SamplePages\TextToolbar\SampleFormatter.cs" />
    <Compile Include="SamplePages\TextToolbar\TextToolbarPage.xaml.cs">
      <DependentUpon>TextToolbarPage.xaml</DependentUpon>
    </Compile>
    <Compile Include="SamplePages\OrbitView\OrbitViewPage.xaml.cs">
      <DependentUpon>OrbitViewPage.xaml</DependentUpon>
    </Compile>
    <Compile Include="SamplePages\ViewExtensions\ViewExtensionsPage.xaml.cs">
      <DependentUpon>ViewExtensionsPage.xaml</DependentUpon>
    </Compile>
    <Compile Include="SamplePages\Carousel\CarouselPage.xaml.cs">
      <DependentUpon>CarouselPage.xaml</DependentUpon>
    </Compile>
    <Compile Include="SamplePages\BackgroundTaskHelper\BackgroundTaskHelperPage.xaml.cs">
      <DependentUpon>BackgroundTaskHelperPage.xaml</DependentUpon>
    </Compile>
    <Compile Include="SamplePages\DispatcherHelper\DispatcherHelperPage.xaml.cs">
      <DependentUpon>DispatcherHelperPage.xaml</DependentUpon>
    </Compile>
    <Compile Include="SamplePages\DropShadowPanel\DropShadowPanelPage.xaml.cs">
      <DependentUpon>DropShadowPanelPage.xaml</DependentUpon>
    </Compile>
    <Compile Include="SamplePages\Expander\ExpanderPage.xaml.cs">
      <DependentUpon>ExpanderPage.xaml</DependentUpon>
    </Compile>
    <Compile Include="SamplePages\Facebook Service\FacebookPhotoTemplateSelector.cs" />
    <Compile Include="Controls\CodeRenderer\CodeRenderer.Properties.cs" />
    <Compile Include="Controls\CodeRenderer\CodeRenderer.cs" />
    <Compile Include="Controls\PropertyControl.xaml.cs">
      <DependentUpon>PropertyControl.xaml</DependentUpon>
    </Compile>
    <Compile Include="Data\PhotoDataItem.cs" />
    <Compile Include="Data\PhotosDataSource.cs" />
    <Compile Include="Models\Item.cs" />
    <Compile Include="Models\PropertyDescriptor\SliderPropertyOptions.cs" />
    <Compile Include="Models\PropertyDescriptor\ValueHolder.cs" />
    <Compile Include="Models\PropertyDescriptor\PropertyOptions.cs" />
    <Compile Include="Models\PropertyDescriptor\PropertyKind.cs" />
    <Compile Include="Models\PropertyDescriptor\PropertyDescriptor.cs" />
    <Compile Include="Common\BindableBase.cs" />
    <Compile Include="SamplePages\Bing Service\BingPage.xaml.cs">
      <DependentUpon>BingPage.xaml</DependentUpon>
    </Compile>
    <Compile Include="SamplePages\BladeView\BladePage.xaml.cs">
      <DependentUpon>BladePage.xaml</DependentUpon>
    </Compile>
    <Compile Include="SamplePages\Blur\BlurBehaviorPage.xaml.cs">
      <DependentUpon>BlurBehaviorPage.xaml</DependentUpon>
    </Compile>
    <Compile Include="SamplePages\AlignmentGrid\AlignmentGridPage.xaml.cs">
      <DependentUpon>AlignmentGridPage.xaml</DependentUpon>
    </Compile>
    <Compile Include="SamplePages\MarkdownTextBlock\MarkdownTextBlockPage.xaml.cs">
      <DependentUpon>MarkdownTextBlockPage.xaml</DependentUpon>
    </Compile>
    <Compile Include="SamplePages\Microsoft Translator Service\MicrosoftTranslatorPage.xaml.cs">
      <DependentUpon>MicrosoftTranslatorPage.xaml</DependentUpon>
    </Compile>
    <Compile Include="SamplePages\OneDrive Service\OneDriveDataTemplateSelector.cs" />
    <Compile Include="SamplePages\OneDrive Service\FoldersPickerControl.xaml.cs">
      <DependentUpon>FoldersPickerControl.xaml</DependentUpon>
    </Compile>
    <Compile Include="SamplePages\OneDrive Service\OneDrivePage.xaml.cs">
      <DependentUpon>OneDrivePage.xaml</DependentUpon>
    </Compile>
    <Compile Include="SamplePages\OneDrive Service\OneDriveSampleHelpers.cs" />
    <Compile Include="SamplePages\Analytics\AnalyticsPage.xaml.cs">
      <DependentUpon>AnalyticsPage.xaml</DependentUpon>
    </Compile>
    <Compile Include="SamplePages\Saturation\SaturationBehaviorPage.xaml.cs">
      <DependentUpon>SaturationBehaviorPage.xaml</DependentUpon>
    </Compile>
    <Compile Include="SamplePages\TileControl\TileControlPage.xaml.cs">
      <DependentUpon>TileControlPage.xaml</DependentUpon>
    </Compile>
    <Compile Include="SamplePages\RadialProgressBar\RadialProgressBarPage.xaml.cs">
      <DependentUpon>RadialProgressBarPage.xaml</DependentUpon>
    </Compile>
    <Compile Include="SamplePages\ScrollHeader\ScrollHeaderPage.xaml.cs">
      <DependentUpon>ScrollHeaderPage.xaml</DependentUpon>
    </Compile>
    <Compile Include="SamplePages\GridSplitter\GridSplitterPage.xaml.cs">
      <DependentUpon>GridSplitterPage.xaml</DependentUpon>
    </Compile>
    <Compile Include="SamplePages\FadeHeader\FadeHeaderBehaviorPage.xaml.cs">
      <DependentUpon>FadeHeaderBehaviorPage.xaml</DependentUpon>
    </Compile>
    <Compile Include="SamplePages\Incremental Loading Collection\IncrementalLoadingCollectionPage.xaml.cs">
      <DependentUpon>IncrementalLoadingCollectionPage.xaml</DependentUpon>
    </Compile>
    <Compile Include="SamplePages\Incremental Loading Collection\PeopleSource.cs" />
    <Compile Include="SamplePages\Incremental Loading Collection\Person.cs" />
    <Compile Include="SamplePages\Light\LightBehaviorPage.xaml.cs">
      <DependentUpon>LightBehaviorPage.xaml</DependentUpon>
    </Compile>
    <Compile Include="SamplePages\LinkedIn Service\LinkedInPage.xaml.cs">
      <DependentUpon>LinkedInPage.xaml</DependentUpon>
    </Compile>
    <Compile Include="SamplePages\Loading\LoadingPage.xaml.cs">
      <DependentUpon>LoadingPage.xaml</DependentUpon>
    </Compile>
    <Compile Include="SamplePages\MasterDetailsView\MasterDetailsViewPage.xaml.cs">
      <DependentUpon>MasterDetailsViewPage.xaml</DependentUpon>
    </Compile>
    <Compile Include="SamplePages\Microsoft Graph Service\MicrosoftGraphPage.xaml.cs">
      <DependentUpon>MicrosoftGraphPage.xaml</DependentUpon>
    </Compile>
    <Compile Include="SamplePages\Microsoft Graph Service\MicrosoftGraphSource.cs" />
    <Compile Include="SamplePages\Microsoft Graph Service\MicrosoftGraphUIExtensions.cs" />
    <Compile Include="SamplePages\Microsoft Graph Service\SendMessageContentDialog.xaml.cs">
      <DependentUpon>SendMessageContentDialog.xaml</DependentUpon>
    </Compile>
    <Compile Include="SamplePages\ImageCache\ImageCachePage.xaml.cs">
      <DependentUpon>ImageCachePage.xaml</DependentUpon>
    </Compile>
    <Compile Include="SamplePages\ParallaxService\ParallaxPage.xaml.cs">
      <DependentUpon>ParallaxPage.xaml</DependentUpon>
    </Compile>
    <Compile Include="SamplePages\PrintHelper\PrintHelperPage.xaml.cs">
      <DependentUpon>PrintHelperPage.xaml</DependentUpon>
    </Compile>
    <Compile Include="SamplePages\ReorderGridAnimation\ReorderGridPage.xaml.cs">
      <DependentUpon>ReorderGridPage.xaml</DependentUpon>
    </Compile>
    <Compile Include="SamplePages\RotatorTile\RotatorTilePage.xaml.cs">
      <DependentUpon>RotatorTilePage.xaml</DependentUpon>
    </Compile>
    <Compile Include="SamplePages\LiveTile\LiveTilePage.xaml.cs">
      <DependentUpon>LiveTilePage.xaml</DependentUpon>
    </Compile>
    <Compile Include="SamplePages\Object Storage\ObjectStoragePage.xaml.cs">
      <DependentUpon>ObjectStoragePage.xaml</DependentUpon>
    </Compile>
    <Compile Include="SamplePages\SurfaceDialTextbox\SurfaceDialTextboxPage.xaml.cs">
      <DependentUpon>SurfaceDialTextboxPage.xaml</DependentUpon>
    </Compile>
    <Compile Include="SamplePages\SystemInformation\SystemInformationPage.xaml.cs">
      <DependentUpon>SystemInformationPage.xaml</DependentUpon>
    </Compile>
    <Compile Include="SamplePages\TextBoxMask\TextBoxMaskPage.xaml.cs">
      <DependentUpon>TextBoxMaskPage.xaml</DependentUpon>
    </Compile>
    <Compile Include="SamplePages\TextBoxRegex\TextBoxRegexPage.xaml.cs">
      <DependentUpon>TextBoxRegexPage.xaml</DependentUpon>
    </Compile>
    <Compile Include="SamplePages\Toast\ToastPage.xaml.cs">
      <DependentUpon>ToastPage.xaml</DependentUpon>
    </Compile>
    <Compile Include="SamplePages\Twitter Service\TwitterPage.xaml.cs">
      <DependentUpon>TwitterPage.xaml</DependentUpon>
    </Compile>
    <Compile Include="SamplePages\Offset\OffsetBehaviorPage.xaml.cs">
      <DependentUpon>OffsetBehaviorPage.xaml</DependentUpon>
    </Compile>
    <Compile Include="SamplePages\Fade\FadeBehaviorPage.xaml.cs">
      <DependentUpon>FadeBehaviorPage.xaml</DependentUpon>
    </Compile>
    <Compile Include="SamplePages\Facebook Service\FacebookPage.xaml.cs">
      <DependentUpon>FacebookPage.xaml</DependentUpon>
    </Compile>
    <Compile Include="SamplePages\HamburgerMenu\HamburgerMenuPage.xaml.cs">
      <DependentUpon>HamburgerMenuPage.xaml</DependentUpon>
    </Compile>
    <Compile Include="SamplePages\HeaderedTextBlock\HeaderedTextBlockPage.xaml.cs">
      <DependentUpon>HeaderedTextBlockPage.xaml</DependentUpon>
    </Compile>
    <Compile Include="SamplePages\ImageEx\ImageExPage.xaml.cs">
      <DependentUpon>ImageExPage.xaml</DependentUpon>
    </Compile>
    <Compile Include="SamplePages\Twitter Service\TwitterTemplateSelector.cs" />
    <Compile Include="SamplePages\Visual Extensions\VisualExtensionsPage.xaml.cs">
      <DependentUpon>VisualExtensionsPage.xaml</DependentUpon>
    </Compile>
    <Compile Include="SamplePages\WeatherLiveTileAndToast\WeatherLiveTileAndToastPage.xaml.cs">
      <DependentUpon>WeatherLiveTileAndToastPage.xaml</DependentUpon>
    </Compile>
    <Compile Include="SamplePages\PullToRefreshListView\PullToRefreshListViewPage.xaml.cs">
      <DependentUpon>PullToRefreshListViewPage.xaml</DependentUpon>
    </Compile>
    <Compile Include="SamplePages\Rotate\RotateBehaviorPage.xaml.cs">
      <DependentUpon>RotateBehaviorPage.xaml</DependentUpon>
    </Compile>
    <Compile Include="SamplePages\Scale\ScaleBehaviorPage.xaml.cs">
      <DependentUpon>ScaleBehaviorPage.xaml</DependentUpon>
    </Compile>
    <Compile Include="SamplePages\SlidableListItem\SlidableListItemPage.xaml.cs">
      <DependentUpon>SlidableListItemPage.xaml</DependentUpon>
    </Compile>
    <Compile Include="SamplePages\RadialGauge\RadialGaugePage.xaml.cs">
      <DependentUpon>RadialGaugePage.xaml</DependentUpon>
    </Compile>
    <Compile Include="SamplePages\RangeSelector\RangeSelectorPage.xaml.cs">
      <DependentUpon>RangeSelectorPage.xaml</DependentUpon>
    </Compile>
    <Compile Include="SamplePages\WrapPanel\WrapPanelPage.xaml.cs">
      <DependentUpon>WrapPanelPage.xaml</DependentUpon>
    </Compile>
    <Compile Include="Shell.xaml.cs">
      <DependentUpon>Shell.xaml</DependentUpon>
    </Compile>
    <Compile Include="Models\Option.cs" />
    <Compile Include="Models\SampleCategory.cs" />
    <Compile Include="Models\Sample.cs" />
    <Compile Include="Models\Samples.cs" />
    <Compile Include="Pages\About.xaml.cs">
      <DependentUpon>About.xaml</DependentUpon>
    </Compile>
    <Compile Include="SamplePages\AdaptiveGridView\AdaptiveGridViewPage.xaml.cs">
      <DependentUpon>AdaptiveGridViewPage.xaml</DependentUpon>
    </Compile>
    <Compile Include="Properties\AssemblyInfo.cs" />
    <Compile Include="TrackingManager.cs" />
  </ItemGroup>
  <ItemGroup>
    <AppxManifest Include="Package.appxmanifest">
      <SubType>Designer</SubType>
    </AppxManifest>
    <None Include="Microsoft.Toolkit.Uwp.SampleApp_TemporaryKey.pfx" />
  </ItemGroup>
  <ItemGroup>
    <Content Include="Properties\Default.rd.xml" />
  </ItemGroup>
  <ItemGroup>
    <ApplicationDefinition Include="App.xaml">
      <Generator>MSBuild:Compile</Generator>
      <SubType>Designer</SubType>
    </ApplicationDefinition>
    <Page Include="Controls\PropertyControl.xaml">
      <SubType>Designer</SubType>
      <Generator>MSBuild:Compile</Generator>
    </Page>
    <Page Include="Pages\SamplePicker.xaml">
      <Generator>MSBuild:Compile</Generator>
      <SubType>Designer</SubType>
    </Page>
    <Page Include="SamplePages\Carousel\CarouselPage.xaml">
      <Generator>MSBuild:Compile</Generator>
      <SubType>Designer</SubType>
    </Page>
    <Page Include="SamplePages\AdvancedCollectionView\AdvancedCollectionViewPage.xaml">
      <SubType>Designer</SubType>
      <Generator>MSBuild:Compile</Generator>
    </Page>
    <Page Include="SamplePages\BluetoothLEHelper\BluetoothLEHelperPage.xaml">
      <SubType>Designer</SubType>
      <Generator>MSBuild:Compile</Generator>
    </Page>
    <Page Include="SamplePages\Connected Animations\ConnectedAnimationsPage.xaml">
      <SubType>Designer</SubType>
      <Generator>MSBuild:Compile</Generator>
    </Page>
    <Page Include="SamplePages\Connected Animations\Pages\FirstPage.xaml">
      <Generator>MSBuild:Compile</Generator>
      <SubType>Designer</SubType>
    </Page>
    <Page Include="SamplePages\Connected Animations\Pages\SecondPage.xaml">
      <Generator>MSBuild:Compile</Generator>
      <SubType>Designer</SubType>
    </Page>
    <Page Include="SamplePages\Connected Animations\Pages\ThirdPage.xaml">
      <Generator>MSBuild:Compile</Generator>
      <SubType>Designer</SubType>
    </Page>
    <Page Include="SamplePages\DockPanel\DockPanelPage.xaml">
      <SubType>Designer</SubType>
      <Generator>MSBuild:Compile</Generator>
    </Page>
    <Page Include="SamplePages\FocusTracker\FocusTrackerPage.xaml">
      <Generator>MSBuild:Compile</Generator>
      <SubType>Designer</SubType>
    </Page>
<<<<<<< HEAD
    <Page Include="SamplePages\HeaderedContentControl\HeaderedContentControlPage.xaml">
      <SubType>Designer</SubType>
      <Generator>MSBuild:Compile</Generator>
    </Page>
    <Page Include="SamplePages\HeaderedItemsControl\HeaderedItemsControlPage.xaml">
=======
    <Page Include="SamplePages\Implicit Animations\ImplicitAnimationsPage.xaml">
>>>>>>> 4cd0c72b
      <SubType>Designer</SubType>
      <Generator>MSBuild:Compile</Generator>
    </Page>
    <Page Include="SamplePages\InAppNotification\InAppNotificationPage.xaml">
      <SubType>Designer</SubType>
      <Generator>MSBuild:Compile</Generator>
    </Page>
    <Page Include="SamplePages\TextToolbar\TextToolbarPage.xaml">
      <Generator>MSBuild:Compile</Generator>
      <SubType>Designer</SubType>
    </Page>
    <Page Include="SamplePages\ListViewBase\ListViewBasePage.xaml">
      <SubType>Designer</SubType>
      <Generator>MSBuild:Compile</Generator>
    </Page>
    <Page Include="SamplePages\Menu\MenuPage.xaml">
      <Generator>MSBuild:Compile</Generator>
      <SubType>Designer</SubType>
    </Page>
    <Page Include="SamplePages\OrbitView\OrbitViewPage.xaml">
      <SubType>Designer</SubType>
      <Generator>MSBuild:Compile</Generator>
    </Page>
    <Page Include="SamplePages\ViewExtensions\ViewExtensionsPage.xaml">
      <Generator>MSBuild:Compile</Generator>
      <SubType>Designer</SubType>
    </Page>
    <Page Include="SamplePages\NetworkHelper\NetworkHelperPage.xaml">
      <Generator>MSBuild:Compile</Generator>
      <SubType>Designer</SubType>
    </Page>
    <Page Include="SamplePages\BackgroundTaskHelper\BackgroundTaskHelperPage.xaml">
      <SubType>Designer</SubType>
      <Generator>MSBuild:Compile</Generator>
    </Page>
    <Page Include="SamplePages\DispatcherHelper\DispatcherHelperPage.xaml">
      <SubType>Designer</SubType>
      <Generator>MSBuild:Compile</Generator>
    </Page>
    <Page Include="SamplePages\Bing Service\BingPage.xaml">
      <Generator>MSBuild:Compile</Generator>
      <SubType>Designer</SubType>
    </Page>
    <Page Include="SamplePages\BladeView\BladePage.xaml">
      <SubType>Designer</SubType>
      <Generator>MSBuild:Compile</Generator>
    </Page>
    <Page Include="SamplePages\Blur\BlurBehaviorPage.xaml">
      <Generator>MSBuild:Compile</Generator>
      <SubType>Designer</SubType>
    </Page>
    <Page Include="SamplePages\AlignmentGrid\AlignmentGridPage.xaml">
      <Generator>MSBuild:Compile</Generator>
      <SubType>Designer</SubType>
    </Page>
    <Page Include="SamplePages\MarkdownTextBlock\MarkdownTextBlockPage.xaml">
      <SubType>Designer</SubType>
      <Generator>MSBuild:Compile</Generator>
    </Page>
    <Page Include="SamplePages\Expander\ExpanderPage.xaml">
      <Generator>MSBuild:Compile</Generator>
      <SubType>Designer</SubType>
    </Page>
    <Page Include="SamplePages\Microsoft Translator Service\MicrosoftTranslatorPage.xaml">
      <Generator>MSBuild:Compile</Generator>
      <SubType>Designer</SubType>
    </Page>
    <Page Include="SamplePages\OneDrive Service\FoldersPickerControl.xaml">
      <Generator>MSBuild:Compile</Generator>
      <SubType>Designer</SubType>
    </Page>
    <Page Include="SamplePages\OneDrive Service\OneDrivePage.xaml">
      <Generator>MSBuild:Compile</Generator>
      <SubType>Designer</SubType>
    </Page>
    <Page Include="SamplePages\Analytics\AnalyticsPage.xaml">
      <Generator>MSBuild:Compile</Generator>
      <SubType>Designer</SubType>
    </Page>
    <Page Include="SamplePages\Saturation\SaturationBehaviorPage.xaml">
      <SubType>Designer</SubType>
      <Generator>MSBuild:Compile</Generator>
    </Page>
    <Page Include="SamplePages\TileControl\TileControlPage.xaml">
      <Generator>MSBuild:Compile</Generator>
      <SubType>Designer</SubType>
    </Page>
    <Page Include="SamplePages\RadialProgressBar\RadialProgressBarPage.xaml">
      <Generator>MSBuild:Compile</Generator>
      <SubType>Designer</SubType>
    </Page>
    <Page Include="SamplePages\ScrollHeader\ScrollHeaderPage.xaml">
      <Generator>MSBuild:Compile</Generator>
      <SubType>Designer</SubType>
    </Page>
    <Page Include="SamplePages\DropShadowPanel\DropShadowPanelPage.xaml">
      <SubType>Designer</SubType>
      <Generator>MSBuild:Compile</Generator>
    </Page>
    <Page Include="SamplePages\GridSplitter\GridSplitterPage.xaml">
      <SubType>Designer</SubType>
      <Generator>MSBuild:Compile</Generator>
    </Page>
    <Page Include="SamplePages\FadeHeader\FadeHeaderBehaviorPage.xaml">
      <Generator>MSBuild:Compile</Generator>
      <SubType>Designer</SubType>
    </Page>
    <Page Include="SamplePages\Incremental Loading Collection\IncrementalLoadingCollectionPage.xaml">
      <Generator>MSBuild:Compile</Generator>
      <SubType>Designer</SubType>
    </Page>
    <Page Include="SamplePages\Light\LightBehaviorPage.xaml">
      <SubType>Designer</SubType>
      <Generator>MSBuild:Compile</Generator>
    </Page>
    <Page Include="SamplePages\LinkedIn Service\LinkedInPage.xaml">
      <SubType>Designer</SubType>
      <Generator>MSBuild:Compile</Generator>
    </Page>
    <Page Include="SamplePages\Loading\LoadingPage.xaml">
      <Generator>MSBuild:Compile</Generator>
      <SubType>Designer</SubType>
    </Page>
    <Page Include="SamplePages\MasterDetailsView\MasterDetailsViewPage.xaml">
      <SubType>Designer</SubType>
      <Generator>MSBuild:Compile</Generator>
    </Page>
    <Page Include="SamplePages\Microsoft Graph Service\MicrosoftGraphPage.xaml">
      <Generator>MSBuild:Compile</Generator>
      <SubType>Designer</SubType>
    </Page>
    <Page Include="SamplePages\Microsoft Graph Service\SendMessageContentDialog.xaml">
      <Generator>MSBuild:Compile</Generator>
      <SubType>Designer</SubType>
    </Page>
    <Page Include="SamplePages\ImageCache\ImageCachePage.xaml">
      <Generator>MSBuild:Compile</Generator>
      <SubType>Designer</SubType>
    </Page>
    <Page Include="SamplePages\ParallaxService\ParallaxPage.xaml">
      <SubType>Designer</SubType>
      <Generator>MSBuild:Compile</Generator>
    </Page>
    <Page Include="SamplePages\PrintHelper\PrintHelperPage.xaml">
      <Generator>MSBuild:Compile</Generator>
      <SubType>Designer</SubType>
    </Page>
    <Page Include="SamplePages\ReorderGridAnimation\ReorderGridPage.xaml">
      <SubType>Designer</SubType>
      <Generator>MSBuild:Compile</Generator>
    </Page>
    <Page Include="SamplePages\RotatorTile\RotatorTilePage.xaml">
      <Generator>MSBuild:Compile</Generator>
      <SubType>Designer</SubType>
    </Page>
    <Page Include="SamplePages\LiveTile\LiveTilePage.xaml">
      <Generator>MSBuild:Compile</Generator>
      <SubType>Designer</SubType>
    </Page>
    <Page Include="SamplePages\Offset\OffsetBehaviorPage.xaml">
      <SubType>Designer</SubType>
      <Generator>MSBuild:Compile</Generator>
    </Page>
    <Page Include="SamplePages\Fade\FadeBehaviorPage.xaml">
      <SubType>Designer</SubType>
      <Generator>MSBuild:Compile</Generator>
    </Page>
    <Page Include="SamplePages\Object Storage\ObjectStoragePage.xaml">
      <SubType>Designer</SubType>
      <Generator>MSBuild:Compile</Generator>
    </Page>
    <Page Include="SamplePages\SurfaceDialTextbox\SurfaceDialTextboxPage.xaml">
      <SubType>Designer</SubType>
      <Generator>MSBuild:Compile</Generator>
    </Page>
    <Page Include="SamplePages\SystemInformation\SystemInformationPage.xaml">
      <Generator>MSBuild:Compile</Generator>
      <SubType>Designer</SubType>
    </Page>
    <Page Include="SamplePages\TextBoxMask\TextBoxMaskPage.xaml">
      <Generator>MSBuild:Compile</Generator>
      <SubType>Designer</SubType>
    </Page>
    <Page Include="SamplePages\TextBoxRegex\TextBoxRegexPage.xaml">
      <SubType>Designer</SubType>
      <Generator>MSBuild:Compile</Generator>
    </Page>
    <Page Include="SamplePages\Toast\ToastPage.xaml">
      <Generator>MSBuild:Compile</Generator>
      <SubType>Designer</SubType>
    </Page>
    <Page Include="SamplePages\Twitter Service\TwitterPage.xaml">
      <Generator>MSBuild:Compile</Generator>
      <SubType>Designer</SubType>
    </Page>
    <Page Include="SamplePages\Facebook Service\FacebookPage.xaml">
      <Generator>MSBuild:Compile</Generator>
      <SubType>Designer</SubType>
    </Page>
    <Page Include="SamplePages\HamburgerMenu\HamburgerMenuPage.xaml">
      <Generator>MSBuild:Compile</Generator>
      <SubType>Designer</SubType>
    </Page>
    <Page Include="SamplePages\HeaderedTextBlock\HeaderedTextBlockPage.xaml">
      <SubType>Designer</SubType>
      <Generator>MSBuild:Compile</Generator>
    </Page>
    <Page Include="SamplePages\ImageEx\ImageExPage.xaml">
      <Generator>MSBuild:Compile</Generator>
      <SubType>Designer</SubType>
    </Page>
    <Page Include="SamplePages\Visual Extensions\VisualExtensionsPage.xaml">
      <SubType>Designer</SubType>
      <Generator>MSBuild:Compile</Generator>
    </Page>
    <Page Include="SamplePages\WeatherLiveTileAndToast\WeatherLiveTileAndToastPage.xaml">
      <SubType>Designer</SubType>
      <Generator>MSBuild:Compile</Generator>
    </Page>
    <Page Include="SamplePages\PullToRefreshListView\PullToRefreshListViewPage.xaml">
      <SubType>Designer</SubType>
      <Generator>MSBuild:Compile</Generator>
    </Page>
    <Page Include="SamplePages\RadialGauge\RadialGaugePage.xaml">
      <Generator>MSBuild:Compile</Generator>
      <SubType>Designer</SubType>
    </Page>
    <Page Include="SamplePages\RangeSelector\RangeSelectorPage.xaml">
      <Generator>MSBuild:Compile</Generator>
      <SubType>Designer</SubType>
    </Page>
    <Page Include="SamplePages\Rotate\RotateBehaviorPage.xaml">
      <SubType>Designer</SubType>
      <Generator>MSBuild:Compile</Generator>
    </Page>
    <Page Include="SamplePages\Scale\ScaleBehaviorPage.xaml">
      <SubType>Designer</SubType>
      <Generator>MSBuild:Compile</Generator>
    </Page>
    <Page Include="SamplePages\SlidableListItem\SlidableListItemPage.xaml">
      <SubType>Designer</SubType>
      <Generator>MSBuild:Compile</Generator>
    </Page>
    <Page Include="SamplePages\WrapPanel\WrapPanelPage.xaml">
      <Generator>MSBuild:Compile</Generator>
      <SubType>Designer</SubType>
    </Page>
    <Page Include="Shell.xaml">
      <Generator>MSBuild:Compile</Generator>
      <SubType>Designer</SubType>
    </Page>
    <Page Include="Pages\About.xaml">
      <SubType>Designer</SubType>
      <Generator>MSBuild:Compile</Generator>
    </Page>
    <Page Include="SamplePages\AdaptiveGridView\AdaptiveGridViewPage.xaml">
      <SubType>Designer</SubType>
      <Generator>MSBuild:Compile</Generator>
    </Page>
  </ItemGroup>
  <ItemGroup>
    <ProjectReference Include="..\Microsoft.Toolkit.Services\Microsoft.Toolkit.Services.csproj">
      <Project>{34398053-fc70-4243-84f9-f355defff66d}</Project>
      <Name>Microsoft.Toolkit.Services</Name>
    </ProjectReference>
    <ProjectReference Include="..\Microsoft.Toolkit.Uwp.DeveloperTools\Microsoft.Toolkit.Uwp.DeveloperTools.csproj">
      <Project>{e7697922-9555-4cfb-aee0-c5f4d657e559}</Project>
      <Name>Microsoft.Toolkit.Uwp.DeveloperTools</Name>
    </ProjectReference>
    <ProjectReference Include="..\Microsoft.Toolkit.Uwp.Connectivity\Microsoft.Toolkit.Uwp.Connectivity.csproj">
      <Project>{b1e850ff-dde6-44d5-a830-34250e97a687}</Project>
      <Name>Microsoft.Toolkit.Uwp.Connectivity</Name>
    </ProjectReference>
    <ProjectReference Include="..\Microsoft.Toolkit.Uwp.Notifications\Microsoft.Toolkit.Uwp.Notifications.csproj">
      <Project>{97ee849b-403c-490e-80ed-d19d7cc153fd}</Project>
      <Name>Microsoft.Toolkit.Uwp.Notifications</Name>
    </ProjectReference>
    <ProjectReference Include="..\Microsoft.Toolkit.Uwp.Samples.BackgroundTasks\Microsoft.Toolkit.Uwp.Samples.BackgroundTasks.csproj">
      <Project>{1ae2cb5c-58a0-4f12-8e6f-2cd4aaadb34c}</Project>
      <Name>Microsoft.Toolkit.Uwp.Samples.BackgroundTasks</Name>
    </ProjectReference>
    <ProjectReference Include="..\Microsoft.Toolkit.Uwp.Services\Microsoft.Toolkit.Uwp.Services.csproj">
      <Project>{7189a42d-6f1a-4fa3-8e00-e2c14fdf167a}</Project>
      <Name>Microsoft.Toolkit.Uwp.Services</Name>
    </ProjectReference>
    <ProjectReference Include="..\Microsoft.Toolkit\Microsoft.Toolkit.csproj">
      <Project>{6fe128a8-cefa-4a61-a987-ec92de6b538e}</Project>
      <Name>Microsoft.Toolkit</Name>
    </ProjectReference>
    <ProjectReference Include="..\Microsoft.Toolkit.Uwp.UI.Animations\Microsoft.Toolkit.Uwp.UI.Animations.csproj">
      <Project>{b24a296c-b3eb-4e06-a64e-74ac2d1acc91}</Project>
      <Name>Microsoft.Toolkit.Uwp.UI.Animations</Name>
    </ProjectReference>
    <ProjectReference Include="..\Microsoft.Toolkit.Uwp.UI.Controls\Microsoft.Toolkit.Uwp.UI.Controls.csproj">
      <Project>{e9faabfb-d726-42c1-83c1-cb46a29fea81}</Project>
      <Name>Microsoft.Toolkit.Uwp.UI.Controls</Name>
    </ProjectReference>
    <ProjectReference Include="..\Microsoft.Toolkit.Uwp.UI\Microsoft.Toolkit.Uwp.UI.csproj">
      <Project>{3dd8aa7c-3569-4e51-992f-0c2257e8878e}</Project>
      <Name>Microsoft.Toolkit.Uwp.UI</Name>
    </ProjectReference>
    <ProjectReference Include="..\Microsoft.Toolkit.Uwp\Microsoft.Toolkit.Uwp.csproj">
      <Project>{805F80DF-75C6-4C2F-8FD9-B47F6D0DF5A3}</Project>
      <Name>Microsoft.Toolkit.Uwp</Name>
    </ProjectReference>
  </ItemGroup>
  <ItemGroup />
  <PropertyGroup Condition=" '$(VisualStudioVersion)' == '' or '$(VisualStudioVersion)' &lt; '14.0' ">
    <VisualStudioVersion>14.0</VisualStudioVersion>
  </PropertyGroup>
  <Import Project="$(MSBuildExtensionsPath)\Microsoft\WindowsXaml\v$(VisualStudioVersion)\Microsoft.Windows.UI.Xaml.CSharp.targets" />
  <PropertyGroup>
    <_GenerateAppxManifestDependsOn>
      ModifyAppXPackage;
      $(_GenerateAppxManifestDependsOn)
    </_GenerateAppxManifestDependsOn>
  </PropertyGroup>
  <Target Name="ModifyAppXPackage" Condition="'$(BuildingProject)' == 'true'">
    <ItemGroup>
      <toolkit_docs Include="$(SolutionDir)docs\**\*.md" />
    </ItemGroup>
    <ItemGroup>
      <AppxPackagePayload Include="@(toolkit_docs)">
        <TargetPath>docs/%(RecursiveDir)%(FileName)%(Extension)</TargetPath>
      </AppxPackagePayload>
    </ItemGroup>
  </Target>
  
  <!-- https://weblogs.asp.net/rweigelt/disable-warnings-in-generated-c-files-of-uwp-app -->
  <Target Name="PragmaWarningDisablePrefixer" AfterTargets="MarkupCompilePass2">
    <ItemGroup>
      <GeneratedCSFiles Include="**\*.g.cs;**\*.g.i.cs" />
    </ItemGroup>
    <Message Text="CSFiles: @(GeneratedCSFiles->'&quot;%(Identity)&quot;')" />
    <Exec Command="for %%f in (@(GeneratedCSFiles->'&quot;%(Identity)&quot;')) do echo #pragma warning disable &gt; %%f.temp &amp;&amp; type %%f | findstr /v /b &quot;#pragma&quot; &gt;&gt; %%f.temp &amp;&amp; move /y %%f.temp %%f &gt; NUL" />
  </Target>
</Project><|MERGE_RESOLUTION|>--- conflicted
+++ resolved
@@ -801,15 +801,15 @@
       <Generator>MSBuild:Compile</Generator>
       <SubType>Designer</SubType>
     </Page>
-<<<<<<< HEAD
     <Page Include="SamplePages\HeaderedContentControl\HeaderedContentControlPage.xaml">
       <SubType>Designer</SubType>
       <Generator>MSBuild:Compile</Generator>
     </Page>
     <Page Include="SamplePages\HeaderedItemsControl\HeaderedItemsControlPage.xaml">
-=======
+      <SubType>Designer</SubType>
+      <Generator>MSBuild:Compile</Generator>
+    </Page>
     <Page Include="SamplePages\Implicit Animations\ImplicitAnimationsPage.xaml">
->>>>>>> 4cd0c72b
       <SubType>Designer</SubType>
       <Generator>MSBuild:Compile</Generator>
     </Page>
