--- conflicted
+++ resolved
@@ -570,16 +570,13 @@
     <Compile Include="Models\LandingPageLinks.cs" />
     <Compile Include="Models\LandingPageResource.cs" />
     <Compile Include="Models\LandingPageLink.cs" />
-<<<<<<< HEAD
     <Compile Include="Models\PaneState.cs" />
-=======
     <Compile Include="SamplePages\PowerBIEmbedded\PowerBIEmbeddedPage.xaml.cs">
       <DependentUpon>PowerBIEmbeddedPage.xaml</DependentUpon>
     </Compile>
     <Compile Include="SamplePages\PlannerTaskList\PlannerTaskListPage.xaml.cs">
       <DependentUpon>PlannerTaskListPage.xaml</DependentUpon>
     </Compile>
->>>>>>> 64cc158d
     <Compile Include="SamplePages\UniformGrid\UniformGridPage.xaml.cs">
       <DependentUpon>UniformGridPage.xaml</DependentUpon>
     </Compile>
