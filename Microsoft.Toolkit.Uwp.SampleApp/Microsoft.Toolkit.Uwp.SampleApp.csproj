--- conflicted
+++ resolved
@@ -342,13 +342,10 @@
     <Content Include="SamplePages\PrintHelper\PrintHelperCode.bind" />
     <Content Include="SamplePages\SystemInformation\SystemInformationCode.bind" />
     <Content Include="SamplePages\DispatcherHelper\DispatcherHelperCode.bind" />
-<<<<<<< HEAD
     <Content Include="SamplePages\Loading\LoadingCode.bind" />
-=======
     <Content Include="SamplePages\ReorderGridAnimation\ReorderGrid.bind" />
     <Content Include="SamplePages\Light\LightBehaviorCode.bind" />
     <Content Include="SamplePages\Light\LightBehaviorXaml.bind" />
->>>>>>> af0d6219
     <Content Include="SamplePages\TextBoxMask\TextBoxMask.bind" />
     <Content Include="SamplePages\MosaicControl\MosaicControl.bind">
       <SubType>Designer</SubType>
