﻿<?xml version="1.0" encoding="utf-8"?>
<Project ToolsVersion="14.0" DefaultTargets="Build" xmlns="http://schemas.microsoft.com/developer/msbuild/2003">
  <Import Project="$(MSBuildExtensionsPath)\$(MSBuildToolsVersion)\Microsoft.Common.props" Condition="Exists('$(MSBuildExtensionsPath)\$(MSBuildToolsVersion)\Microsoft.Common.props')" />
  <PropertyGroup>
    <Configuration Condition=" '$(Configuration)' == '' ">Debug</Configuration>
    <Platform Condition=" '$(Platform)' == '' ">x86</Platform>
    <ProjectGuid>{719C43C6-8753-4395-ADAA-2FCC70F76BF3}</ProjectGuid>
    <OutputType>AppContainerExe</OutputType>
    <AppDesignerFolder>Properties</AppDesignerFolder>
    <RootNamespace>Microsoft.Toolkit.Uwp.SampleApp</RootNamespace>
    <AssemblyName>Microsoft.Toolkit.Uwp.SampleApp</AssemblyName>
    <DefaultLanguage>en-US</DefaultLanguage>
    <TargetPlatformIdentifier>UAP</TargetPlatformIdentifier>
    <TargetPlatformVersion>10.0.14393.0</TargetPlatformVersion>
    <TargetPlatformMinVersion>10.0.10586.0</TargetPlatformMinVersion>
    <MinimumVisualStudioVersion>14</MinimumVisualStudioVersion>
    <FileAlignment>512</FileAlignment>
    <ProjectTypeGuids>{A5A43C5B-DE2A-4C0C-9213-0A381AF9435A};{FAE04EC0-301F-11D3-BF4B-00C04F79EFBC}</ProjectTypeGuids>
    <PackageCertificateKeyFile>Microsoft.Toolkit.Uwp.SampleApp_TemporaryKey.pfx</PackageCertificateKeyFile>
    <AppxAutoIncrementPackageRevision>True</AppxAutoIncrementPackageRevision>
    <AppxBundle>Always</AppxBundle>
    <AppxBundlePlatforms>x64</AppxBundlePlatforms>
  </PropertyGroup>
  <PropertyGroup Condition="'$(Configuration)|$(Platform)' == 'Debug|x86'">
    <DebugSymbols>true</DebugSymbols>
    <OutputPath>bin\x86\Debug\</OutputPath>
    <DefineConstants>DEBUG;TRACE;NETFX_CORE;WINDOWS_UWP</DefineConstants>
    <NoWarn>;2008</NoWarn>
    <DebugType>full</DebugType>
    <PlatformTarget>x86</PlatformTarget>
    <UseVSHostingProcess>false</UseVSHostingProcess>
    <ErrorReport>prompt</ErrorReport>
    <Prefer32Bit>true</Prefer32Bit>
    <DocumentationFile>
    </DocumentationFile>
    <CodeAnalysisRuleSet>microsoft.toolkit.uwp.sampleapp.ruleset</CodeAnalysisRuleSet>
  </PropertyGroup>
  <PropertyGroup Condition="'$(Configuration)|$(Platform)' == 'Release|x86'">
    <OutputPath>bin\x86\Release\</OutputPath>
    <DefineConstants>TRACE;NETFX_CORE;WINDOWS_UWP</DefineConstants>
    <Optimize>true</Optimize>
    <NoWarn>;2008</NoWarn>
    <DebugType>pdbonly</DebugType>
    <PlatformTarget>x86</PlatformTarget>
    <UseVSHostingProcess>false</UseVSHostingProcess>
    <ErrorReport>prompt</ErrorReport>
    <Prefer32Bit>true</Prefer32Bit>
    <UseDotNetNativeToolchain>true</UseDotNetNativeToolchain>
    <RunCodeAnalysis>true</RunCodeAnalysis>
    <TreatWarningsAsErrors>true</TreatWarningsAsErrors>
    <DocumentationFile>
    </DocumentationFile>
    <CodeAnalysisRuleSet>microsoft.toolkit.uwp.sampleapp.ruleset</CodeAnalysisRuleSet>
  </PropertyGroup>
  <PropertyGroup Condition="'$(Configuration)|$(Platform)' == 'Debug|ARM'">
    <DebugSymbols>true</DebugSymbols>
    <OutputPath>bin\ARM\Debug\</OutputPath>
    <DefineConstants>DEBUG;TRACE;NETFX_CORE;WINDOWS_UWP</DefineConstants>
    <NoWarn>;2008</NoWarn>
    <DebugType>full</DebugType>
    <PlatformTarget>ARM</PlatformTarget>
    <UseVSHostingProcess>false</UseVSHostingProcess>
    <ErrorReport>prompt</ErrorReport>
    <Prefer32Bit>true</Prefer32Bit>
    <CodeAnalysisRuleSet>microsoft.toolkit.uwp.sampleapp.ruleset</CodeAnalysisRuleSet>
  </PropertyGroup>
  <PropertyGroup Condition="'$(Configuration)|$(Platform)' == 'Release|ARM'">
    <OutputPath>bin\ARM\Release\</OutputPath>
    <DefineConstants>TRACE;NETFX_CORE;WINDOWS_UWP</DefineConstants>
    <Optimize>true</Optimize>
    <NoWarn>;2008</NoWarn>
    <DebugType>pdbonly</DebugType>
    <PlatformTarget>ARM</PlatformTarget>
    <UseVSHostingProcess>false</UseVSHostingProcess>
    <ErrorReport>prompt</ErrorReport>
    <Prefer32Bit>true</Prefer32Bit>
    <UseDotNetNativeToolchain>true</UseDotNetNativeToolchain>
    <RunCodeAnalysis>true</RunCodeAnalysis>
    <TreatWarningsAsErrors>true</TreatWarningsAsErrors>
    <DocumentationFile>
    </DocumentationFile>
    <CodeAnalysisRuleSet>microsoft.toolkit.uwp.sampleapp.ruleset</CodeAnalysisRuleSet>
  </PropertyGroup>
  <PropertyGroup Condition="'$(Configuration)|$(Platform)' == 'Debug|x64'">
    <DebugSymbols>true</DebugSymbols>
    <OutputPath>bin\x64\Debug\</OutputPath>
    <DefineConstants>DEBUG;TRACE;NETFX_CORE;WINDOWS_UWP</DefineConstants>
    <NoWarn>;2008</NoWarn>
    <DebugType>full</DebugType>
    <PlatformTarget>x64</PlatformTarget>
    <UseVSHostingProcess>false</UseVSHostingProcess>
    <ErrorReport>prompt</ErrorReport>
    <Prefer32Bit>true</Prefer32Bit>
    <CodeAnalysisRuleSet>microsoft.toolkit.uwp.sampleapp.ruleset</CodeAnalysisRuleSet>
  </PropertyGroup>
  <PropertyGroup Condition="'$(Configuration)|$(Platform)' == 'Release|x64'">
    <OutputPath>bin\x64\Release\</OutputPath>
    <DefineConstants>TRACE;NETFX_CORE;WINDOWS_UWP</DefineConstants>
    <Optimize>true</Optimize>
    <NoWarn>;2008</NoWarn>
    <DebugType>pdbonly</DebugType>
    <PlatformTarget>x64</PlatformTarget>
    <UseVSHostingProcess>false</UseVSHostingProcess>
    <ErrorReport>prompt</ErrorReport>
    <Prefer32Bit>true</Prefer32Bit>
    <UseDotNetNativeToolchain>true</UseDotNetNativeToolchain>
    <RunCodeAnalysis>true</RunCodeAnalysis>
    <TreatWarningsAsErrors>true</TreatWarningsAsErrors>
    <DocumentationFile>
    </DocumentationFile>
    <CodeAnalysisRuleSet>microsoft.toolkit.uwp.sampleapp.ruleset</CodeAnalysisRuleSet>
  </PropertyGroup>
  <ItemGroup>
    <!-- A reference to the entire .Net Framework and Windows SDK are automatically included -->
    <Content Include="Assets\Helpers.png" />
    <Content Include="Assets\NotificationAssets\Cloudy-Square.png" />
    <Content Include="Assets\NotificationAssets\Cloudy.png" />
    <Content Include="Assets\NotificationAssets\Drizzle-Square.png" />
    <Content Include="Assets\NotificationAssets\Drizzle.png" />
    <Content Include="Assets\NotificationAssets\Haze-Square.png" />
    <Content Include="Assets\NotificationAssets\Haze.png" />
    <Content Include="Assets\NotificationAssets\Mostly Cloudy-Background.jpg" />
    <Content Include="Assets\NotificationAssets\Mostly Cloudy-Square.png" />
    <Content Include="Assets\NotificationAssets\Mostly Cloudy.png" />
    <Content Include="Assets\NotificationAssets\Slight Drizzle-Square.png" />
    <Content Include="Assets\NotificationAssets\Slight Drizzle.png" />
    <Content Include="Assets\NotificationAssets\Snow-Square.png" />
    <Content Include="Assets\NotificationAssets\Snow.png" />
    <Content Include="Assets\NotificationAssets\Sunny-Square.png" />
    <Content Include="Assets\NotificationAssets\Sunny.png" />
    <Content Include="Assets\NotificationAssets\Thunderstorms-Square.png" />
    <Content Include="Assets\NotificationAssets\Thunderstorms.png" />
    <Content Include="Assets\Photos\BigFourSummerHeat.png" />
    <Content Include="Assets\Photos\BisonBadlandsChillin.png" />
    <Content Include="Assets\Photos\ColumbiaRiverGorge.png" />
    <Content Include="Assets\Photos\GiantSlabInOregon.png" />
    <Content Include="Assets\Photos\GrandTetons.png" />
    <Content Include="Assets\Photos\ImageExPlaceholder.jpg" />
    <Content Include="Assets\Photos\LakeAnnMushroom.png" />
    <Content Include="Assets\Photos\LunchBreak.png" />
    <Content Include="Assets\Photos\MilkyWayStHelensHikePurple.png" />
    <Content Include="Assets\Photos\MitchellButtes.png" />
    <Content Include="Assets\Photos\MultnomahFalls.png" />
    <Content Include="Assets\Photos\NorthernCascadesReflection.png" />
    <Content Include="Assets\Photos\NovemberHikeWaterfall.png" />
    <Content Include="Assets\Photos\OregonWineryNamaste.png" />
    <Content Include="Assets\Photos\Owl.png" />
    <Content Include="Assets\Photos\PaintedHillsPathway.png" />
    <Content Include="Assets\Photos\RunningDogPacificCity.png" />
    <Content Include="Assets\Photos\ShootingOnAutoOnTheDrone.png" />
    <Content Include="Assets\Photos\SmithnRockDownTheRiverView.png" />
    <Content Include="Assets\Photos\SnowyInterbayt.png" />
    <Content Include="Assets\Photos\SpeedTripleAtristsPoint.png" />
    <Content Include="Assets\Photos\Van.png" />
    <Content Include="Assets\Photos\WestSeattleView.png" />
    <Content Include="Assets\ToolkitLogoTransparent.png" />
    <Content Include="Assets\UWPCommunityToolkitSampleAppAppList.scale-100.png" />
    <Content Include="Assets\UWPCommunityToolkitSampleAppAppList.scale-125.png" />
    <Content Include="Assets\UWPCommunityToolkitSampleAppAppList.scale-150.png" />
    <Content Include="Assets\UWPCommunityToolkitSampleAppAppList.scale-200.png" />
    <Content Include="Assets\UWPCommunityToolkitSampleAppAppList.scale-400.png" />
    <Content Include="Assets\UWPCommunityToolkitSampleAppAppList.targetsize-16.png" />
    <Content Include="Assets\UWPCommunityToolkitSampleAppAppList.targetsize-16_altform-unplated.png" />
    <Content Include="Assets\UWPCommunityToolkitSampleAppAppList.targetsize-20.png" />
    <Content Include="Assets\UWPCommunityToolkitSampleAppAppList.targetsize-20_altform-unplated.png" />
    <Content Include="Assets\UWPCommunityToolkitSampleAppAppList.targetsize-24.png" />
    <Content Include="Assets\UWPCommunityToolkitSampleAppAppList.targetsize-24_altform-unplated.png" />
    <Content Include="Assets\UWPCommunityToolkitSampleAppAppList.targetsize-256.png" />
    <Content Include="Assets\UWPCommunityToolkitSampleAppAppList.targetsize-256_altform-unplated.png" />
    <Content Include="Assets\UWPCommunityToolkitSampleAppAppList.targetsize-30.png" />
    <Content Include="Assets\UWPCommunityToolkitSampleAppAppList.targetsize-30_altform-unplated.png" />
    <Content Include="Assets\UWPCommunityToolkitSampleAppAppList.targetsize-32.png" />
    <Content Include="Assets\UWPCommunityToolkitSampleAppAppList.targetsize-32_altform-unplated.png" />
    <Content Include="Assets\UWPCommunityToolkitSampleAppAppList.targetsize-36.png" />
    <Content Include="Assets\UWPCommunityToolkitSampleAppAppList.targetsize-36_altform-unplated.png" />
    <Content Include="Assets\UWPCommunityToolkitSampleAppAppList.targetsize-40.png" />
    <Content Include="Assets\UWPCommunityToolkitSampleAppAppList.targetsize-40_altform-unplated.png" />
    <Content Include="Assets\UWPCommunityToolkitSampleAppAppList.targetsize-48.png" />
    <Content Include="Assets\UWPCommunityToolkitSampleAppAppList.targetsize-48_altform-unplated.png" />
    <Content Include="Assets\UWPCommunityToolkitSampleAppAppList.targetsize-60.png" />
    <Content Include="Assets\UWPCommunityToolkitSampleAppAppList.targetsize-60_altform-unplated.png" />
    <Content Include="Assets\UWPCommunityToolkitSampleAppAppList.targetsize-64.png" />
    <Content Include="Assets\UWPCommunityToolkitSampleAppAppList.targetsize-64_altform-unplated.png" />
    <Content Include="Assets\UWPCommunityToolkitSampleAppAppList.targetsize-72.png" />
    <Content Include="Assets\UWPCommunityToolkitSampleAppAppList.targetsize-72_altform-unplated.png" />
    <Content Include="Assets\UWPCommunityToolkitSampleAppAppList.targetsize-80.png" />
    <Content Include="Assets\UWPCommunityToolkitSampleAppAppList.targetsize-80_altform-unplated.png" />
    <Content Include="Assets\UWPCommunityToolkitSampleAppAppList.targetsize-96.png" />
    <Content Include="Assets\UWPCommunityToolkitSampleAppAppList.targetsize-96_altform-unplated.png" />
    <Content Include="Assets\UWPCommunityToolkitSampleAppBadgeLogo.scale-100.png" />
    <Content Include="Assets\UWPCommunityToolkitSampleAppBadgeLogo.scale-125.png" />
    <Content Include="Assets\UWPCommunityToolkitSampleAppBadgeLogo.scale-150.png" />
    <Content Include="Assets\UWPCommunityToolkitSampleAppBadgeLogo.scale-200.png" />
    <Content Include="Assets\UWPCommunityToolkitSampleAppBadgeLogo.scale-400.png" />
    <Content Include="Assets\UWPCommunityToolkitSampleAppLargeTile.scale-100.png" />
    <Content Include="Assets\UWPCommunityToolkitSampleAppLargeTile.scale-125.png" />
    <Content Include="Assets\UWPCommunityToolkitSampleAppLargeTile.scale-150.png" />
    <Content Include="Assets\UWPCommunityToolkitSampleAppLargeTile.scale-200.png" />
    <Content Include="Assets\UWPCommunityToolkitSampleAppLargeTile.scale-400.png" />
    <Content Include="Assets\UWPCommunityToolkitSampleAppMedTile.scale-100.png" />
    <Content Include="Assets\UWPCommunityToolkitSampleAppMedTile.scale-125.png" />
    <Content Include="Assets\UWPCommunityToolkitSampleAppMedTile.scale-150.png" />
    <Content Include="Assets\UWPCommunityToolkitSampleAppMedTile.scale-200.png" />
    <Content Include="Assets\UWPCommunityToolkitSampleAppMedTile.scale-400.png" />
    <Content Include="Assets\UWPCommunityToolkitSampleAppSmallTile.scale-100.png" />
    <Content Include="Assets\UWPCommunityToolkitSampleAppSmallTile.scale-125.png" />
    <Content Include="Assets\UWPCommunityToolkitSampleAppSmallTile.scale-150.png" />
    <Content Include="Assets\UWPCommunityToolkitSampleAppSmallTile.scale-200.png" />
    <Content Include="Assets\UWPCommunityToolkitSampleAppSmallTile.scale-400.png" />
    <Content Include="Assets\UWPCommunityToolkitSampleAppSplashScreen.scale-100.png" />
    <Content Include="Assets\UWPCommunityToolkitSampleAppSplashScreen.scale-125.png" />
    <Content Include="Assets\UWPCommunityToolkitSampleAppSplashScreen.scale-150.png" />
    <Content Include="Assets\UWPCommunityToolkitSampleAppSplashScreen.scale-200.png" />
    <Content Include="Assets\UWPCommunityToolkitSampleAppSplashScreen.scale-400.png" />
    <Content Include="Assets\UWPCommunityToolkitSampleAppStoreLogo.scale-100.png" />
    <Content Include="Assets\UWPCommunityToolkitSampleAppStoreLogo.scale-125.png" />
    <Content Include="Assets\ToolkitLogo.png" />
    <Content Include="Assets\UWPCommunityToolkitSampleAppStoreLogo.scale-150.png" />
    <Content Include="Assets\UWPCommunityToolkitSampleAppStoreLogo.scale-200.png" />
    <Content Include="Assets\UWPCommunityToolkitSampleAppStoreLogo.scale-400.png" />
    <Content Include="Assets\UWPCommunityToolkitSampleAppWideTile.scale-100.png" />
    <Content Include="Assets\UWPCommunityToolkitSampleAppWideTile.scale-125.png" />
    <Content Include="Assets\UWPCommunityToolkitSampleAppWideTile.scale-150.png" />
    <Content Include="Assets\UWPCommunityToolkitSampleAppWideTile.scale-200.png" />
    <Content Include="Assets\UWPCommunityToolkitSampleAppWideTile.scale-400.png" />
    <Content Include="Assets\Wide310x150Logo.scale-400.png" />
    <Content Include="Icons\Animations.png" />
    <Content Include="Icons\About.png" />
    <Content Include="Icons\Helpers.png" />
    <Content Include="Icons\Foundation.png" />
    <Content Include="Icons\Layouts.png" />
    <Content Include="Icons\Notifications.png" />
    <Content Include="Icons\Services.png" />
    <Content Include="SamplePages\Bing Service\BingCode.bind" />
    <Content Include="SamplePages\Bing Service\icon.png" />
    <Content Include="SamplePages\BladeView\BladeView.png" />
    <Content Include="SamplePages\Blur\BlurBehavior.png" />
    <Content Include="SamplePages\DropShadowPanel\DropShadowPanel.png" />
    <Content Include="SamplePages\FadeHeader\FadeHeaderBehavior.png" />
    <Content Include="SamplePages\DropShadowPanel\Trex.png" />
    <Content Include="SamplePages\DropShadowPanel\Unicorn.png" />
    <Content Include="SamplePages\GridSplitter\GridSplitter.png" />
    <Content Include="SamplePages\Facebook Service\FacebookLogo.png" />
    <Content Include="SamplePages\Fade\FadeBehavior.png" />
    <Content Include="SamplePages\HamburgerMenu\HamburgerMenu.png" />
    <Content Include="SamplePages\HeaderedTextBlock\HeaderedTextBlock.png" />
    <Content Include="SamplePages\ImageCache\ImageEx.png" />
    <Content Include="SamplePages\ImageEx\ImageEx.png" />
    <Content Include="SamplePages\Incremental Loading Collection\icon.png" />
    <Content Include="SamplePages\Light\LightBehavior.png" />
    <Content Include="SamplePages\LinkedIn Service\LinkedInLogo.png" />
    <Content Include="SamplePages\MasterDetailsView\MasterDetailsView.png" />
    <Content Include="SamplePages\Microsoft Graph Service\OfficeLogo.png" />
    <Content Include="SamplePages\Microsoft Graph Service\user.png" />
    <Content Include="SamplePages\Offset\OffsetBehavior.png" />
    <Content Include="SamplePages\PrintHelper\PrintHelper.png" />
    <Content Include="SamplePages\PullToRefreshListView\PullToRefreshListView.png" />
    <Content Include="SamplePages\ScrollHeader\ScrollHeader.png" />
    <Content Include="SamplePages\RadialGauge\RadialGauge.png" />
    <Content Include="SamplePages\RangeSelector\RangeSelector.png" />
    <Content Include="SamplePages\AdaptiveGridView\AdaptiveGridView.png" />
    <Content Include="SamplePages\Rotate\RotateBehavior.png" />
    <Content Include="SamplePages\LiveTile\icon.jpg" />
    <Content Include="SamplePages\RotatorTile\RotatorTile.png" />
    <Content Include="SamplePages\Scale\ScaleBehavior.png" />
    <Content Include="SamplePages\SlidableListItem\SlidableListItem.png" />
    <Content Include="SamplePages\Object Storage\ObjectStorage.png" />
    <Content Include="SamplePages\TextBoxMask\TextBoxMask.png" />
    <Content Include="SamplePages\Toast\icon.jpg" />
    <Content Include="SamplePages\Twitter Service\TwitterCode.bind" />
    <Content Include="SamplePages\Twitter Service\icon.png" />
    <Content Include="SamplePages\Facebook Service\FacebookCode.bind" />
    <Content Include="SamplePages\HamburgerMenu\HamburgerMenuCode.bind" />
    <Content Include="SamplePages\HeaderedTextBlock\HeaderedTextBlockCode.bind" />
    <None Include="Microsoft.Toolkit.Uwp.SampleApp.ruleset" />
    <Content Include="SamplePages\Twitter Service\TwitterLogo.png" />
    <Content Include="SamplePages\WeatherLiveTileAndToast\WeatherLiveTileAndToast.png" />
    <Content Include="SamplePages\WeatherLiveTileAndToast\WeatherLiveTileAndToastCode.bind" />
    <Content Include="SamplePages\ImageEx\ImageExCode.bind" />
    <Content Include="SamplePages\Offset\OffsetBehaviorCode.bind" />
    <Content Include="SamplePages\Fade\FadeBehaviorCode.bind" />
    <Content Include="SamplePages\PullToRefreshListView\PullToRefreshListViewCode.bind" />
    <Content Include="SamplePages\RadialGauge\RadialGaugeCode.bind" />
    <Content Include="SamplePages\Rotate\RotateBehaviorCode.bind" />
    <Content Include="SamplePages\Scale\ScaleBehaviorCode.bind" />
    <Content Include="SamplePages\SlidableListItem\SlidableListItemCode.bind" />
    <Content Include="Assets\Photos\Photos.json" />
    <Content Include="Assets\Photos\OnlinePhotos.json" />
    <None Include="project.json" />
    <Content Include="Assets\Html\CSharp.html" />
    <Content Include="Assets\Html\Json.html" />
    <Content Include="Assets\Html\Xaml.html" />
    <Content Include="Assets\Html\Xml.html" />
    <Content Include="Assets\Prettify\prettify.css" />
    <Content Include="Assets\Prettify\prettify.js" />
    <Content Include="Assets\Prettify\run_prettify.js" />
    <Content Include="SamplePages\RangeSelector\RangeSelectorCode.bind" />
    <Content Include="SamplePages\AdaptiveGridView\AdaptiveGridViewCode.bind" />
    <Content Include="SamplePages\samples.json" />
    <None Include="readme.md" />
    <Content Include="SamplePages\LiveTile\LiveTileCode.bind" />
    <Content Include="SamplePages\Toast\ToastCode.bind" />
    <Content Include="SamplePages\RotatorTile\RotatorTileCode.bind" />
    <Content Include="SamplePages\Blur\BlurBehaviorCode.bind" />
    <Content Include="SamplePages\Blur\BlurBehaviorXaml.bind" />
    <Content Include="SamplePages\Offset\OffsetBehaviorXaml.bind" />
    <Content Include="SamplePages\Fade\FadeBehaviorXaml.bind" />
    <Content Include="SamplePages\Scale\ScaleBehaviorXaml.bind" />
    <Content Include="SamplePages\Rotate\RotateBehaviorXaml.bind" />
    <Content Include="SamplePages\BladeView\BladeCode.bind" />
    <Content Include="SamplePages\ScrollHeader\ScrollHeaderCode.bind" />
    <Content Include="SamplePages\GridSplitter\GridSplitter.bind" />
    <Content Include="SamplePages\FadeHeader\FadeHeaderBehaviorCode.bind" />
    <Content Include="SamplePages\FadeHeader\FadeHeaderBehaviorXaml.bind" />
    <Content Include="SamplePages\ImageCache\ImageCacheXaml.bind" />
    <Content Include="SamplePages\LinkedIn Service\LinkedInCode.bind" />
    <Content Include="SamplePages\Incremental Loading Collection\IncrementalLoadingCollectionCode.bind" />
    <Content Include="SamplePages\ImageCache\ImageCacheCode.bind" />
    <Content Include="SamplePages\DropShadowPanel\DropShadowPanelXaml.bind" />
    <Content Include="SamplePages\LiveTile\LiveTileCodeJavaScript.bind" />
    <Content Include="SamplePages\Toast\ToastCodeJavaScript.bind" />
    <Content Include="SamplePages\Object Storage\ObjectStorageCode.bind" />
    <Content Include="SamplePages\WeatherLiveTileAndToast\WeatherLiveTileAndToastCodeJavaScript.bind" />
    <Content Include="SamplePages\Microsoft Graph Service\MicrosoftGraphCode.bind" />
    <Content Include="SamplePages\BackgroundTaskHelper\BackgroundTaskHelperCode.bind" />
    <Content Include="SamplePages\MasterDetailsView\MasterDetailsView.bind" />
    <Content Include="SamplePages\ConnectionHelper\ConnectionHelperCode.bind" />
    <Content Include="SamplePages\PrintHelper\PrintHelperCode.bind" />
    <Content Include="SamplePages\SystemInformation\SystemInformationCode.bind" />
    <Content Include="SamplePages\DispatcherHelper\DispatcherHelperCode.bind" />
    <Content Include="SamplePages\Light\LightBehaviorCode.bind" />
    <Content Include="SamplePages\Light\LightBehaviorXaml.bind" />
<<<<<<< HEAD
    <Content Include="SamplePages\TextBoxMask\TextBoxMask.bind" />
=======
>>>>>>> 4055b4be
  </ItemGroup>
  <ItemGroup>
    <Compile Include="App.xaml.cs">
      <DependentUpon>App.xaml</DependentUpon>
    </Compile>
    <Compile Include="Common\Constants.cs" />
    <Compile Include="Common\DelegateCommand{T}.cs" />
    <Compile Include="Common\EnumConverter.cs" />
    <Compile Include="Common\SolidColorBrushConverter.cs" />
    <Compile Include="Common\DelegateCommand.cs" />
    <Compile Include="Common\Tools.cs" />
    <Compile Include="Models\Email.cs" />
    <Compile Include="SamplePages\AnimationSet\AnimationSetPage.xaml.cs">
      <DependentUpon>AnimationSetPage.xaml</DependentUpon>
    </Compile>
    <Compile Include="SamplePages\ConnectionHelper\ConnectionHelperPage.xaml.cs">
      <DependentUpon>ConnectionHelperPage.xaml</DependentUpon>
    </Compile>
    <Compile Include="SamplePages\BackgroundTaskHelper\BackgroundTaskHelperPage.xaml.cs">
      <DependentUpon>BackgroundTaskHelperPage.xaml</DependentUpon>
    </Compile>
    <Compile Include="SamplePages\DispatcherHelper\DispatcherHelperPage.xaml.cs">
      <DependentUpon>DispatcherHelperPage.xaml</DependentUpon>
    </Compile>
    <Compile Include="SamplePages\DropShadowPanel\DropShadowPanelPage.xaml.cs">
      <DependentUpon>DropShadowPanelPage.xaml</DependentUpon>
    </Compile>
    <Compile Include="SamplePages\Facebook Service\FacebookPhotoTemplateSelector.cs" />
    <Compile Include="Controls\CodeRenderer\CodeRenderer.Properties.cs" />
    <Compile Include="Controls\CodeRenderer\CodeRenderer.cs" />
    <Compile Include="Controls\PropertyControl.xaml.cs">
      <DependentUpon>PropertyControl.xaml</DependentUpon>
    </Compile>
    <Compile Include="Data\PhotoDataItem.cs" />
    <Compile Include="Data\PhotosDataSource.cs" />
    <Compile Include="Models\Item.cs" />
    <Compile Include="Models\PropertyDescriptor\SliderPropertyOptions.cs" />
    <Compile Include="Models\PropertyDescriptor\ValueHolder.cs" />
    <Compile Include="Models\PropertyDescriptor\PropertyOptions.cs" />
    <Compile Include="Models\PropertyDescriptor\PropertyKind.cs" />
    <Compile Include="Models\PropertyDescriptor\PropertyDescriptor.cs" />
    <Compile Include="Common\BindableBase.cs" />
    <Compile Include="SamplePages\Bing Service\BingPage.xaml.cs">
      <DependentUpon>BingPage.xaml</DependentUpon>
    </Compile>
    <Compile Include="SamplePages\BladeView\BladePage.xaml.cs">
      <DependentUpon>BladePage.xaml</DependentUpon>
    </Compile>
    <Compile Include="SamplePages\Blur\BlurBehaviorPage.xaml.cs">
      <DependentUpon>BlurBehaviorPage.xaml</DependentUpon>
    </Compile>
    <Compile Include="SamplePages\ScrollHeader\ScrollHeaderPage.xaml.cs">
      <DependentUpon>ScrollHeaderPage.xaml</DependentUpon>
    </Compile>
    <Compile Include="SamplePages\GridSplitter\GridSplitterPage.xaml.cs">
      <DependentUpon>GridSplitterPage.xaml</DependentUpon>
    </Compile>
    <Compile Include="SamplePages\FadeHeader\FadeHeaderBehaviorPage.xaml.cs">
      <DependentUpon>FadeHeaderBehaviorPage.xaml</DependentUpon>
    </Compile>
    <Compile Include="SamplePages\Incremental Loading Collection\IncrementalLoadingCollectionPage.xaml.cs">
      <DependentUpon>IncrementalLoadingCollectionPage.xaml</DependentUpon>
    </Compile>
    <Compile Include="SamplePages\Incremental Loading Collection\PeopleSource.cs" />
    <Compile Include="SamplePages\Incremental Loading Collection\Person.cs" />
    <Compile Include="SamplePages\Light\LightBehaviorPage.xaml.cs">
      <DependentUpon>LightBehaviorPage.xaml</DependentUpon>
    </Compile>
    <Compile Include="SamplePages\LinkedIn Service\LinkedInPage.xaml.cs">
      <DependentUpon>LinkedInPage.xaml</DependentUpon>
    </Compile>
    <Compile Include="SamplePages\MasterDetailsView\MasterDetailsViewPage.xaml.cs">
      <DependentUpon>MasterDetailsViewPage.xaml</DependentUpon>
    </Compile>
    <Compile Include="SamplePages\Microsoft Graph Service\MicrosoftGraphPage.xaml.cs">
      <DependentUpon>MicrosoftGraphPage.xaml</DependentUpon>
    </Compile>
    <Compile Include="SamplePages\Microsoft Graph Service\MicrosoftGraphSource.cs" />
    <Compile Include="SamplePages\Microsoft Graph Service\MicrosoftGraphUIExtensions.cs" />
    <Compile Include="SamplePages\Microsoft Graph Service\SendMessageContentDialog.xaml.cs">
      <DependentUpon>SendMessageContentDialog.xaml</DependentUpon>
    </Compile>
    <Compile Include="SamplePages\ImageCache\ImageCachePage.xaml.cs">
      <DependentUpon>ImageCachePage.xaml</DependentUpon>
    </Compile>
    <Compile Include="SamplePages\PrintHelper\PrintHelperPage.xaml.cs">
      <DependentUpon>PrintHelperPage.xaml</DependentUpon>
    </Compile>
    <Compile Include="SamplePages\RotatorTile\RotatorTilePage.xaml.cs">
      <DependentUpon>RotatorTilePage.xaml</DependentUpon>
    </Compile>
    <Compile Include="SamplePages\LiveTile\LiveTilePage.xaml.cs">
      <DependentUpon>LiveTilePage.xaml</DependentUpon>
    </Compile>
    <Compile Include="SamplePages\Object Storage\ObjectStoragePage.xaml.cs">
      <DependentUpon>ObjectStoragePage.xaml</DependentUpon>
    </Compile>
    <Compile Include="SamplePages\SystemInformation\SystemInformationPage.xaml.cs">
      <DependentUpon>SystemInformationPage.xaml</DependentUpon>
    </Compile>
    <Compile Include="SamplePages\TextBoxMask\TextBoxMaskPage.xaml.cs">
      <DependentUpon>TextBoxMaskPage.xaml</DependentUpon>
    </Compile>
    <Compile Include="SamplePages\Toast\ToastPage.xaml.cs">
      <DependentUpon>ToastPage.xaml</DependentUpon>
    </Compile>
    <Compile Include="SamplePages\Twitter Service\TwitterPage.xaml.cs">
      <DependentUpon>TwitterPage.xaml</DependentUpon>
    </Compile>
    <Compile Include="SamplePages\Offset\OffsetBehaviorPage.xaml.cs">
      <DependentUpon>OffsetBehaviorPage.xaml</DependentUpon>
    </Compile>
    <Compile Include="SamplePages\Fade\FadeBehaviorPage.xaml.cs">
      <DependentUpon>FadeBehaviorPage.xaml</DependentUpon>
    </Compile>
    <Compile Include="SamplePages\Facebook Service\FacebookPage.xaml.cs">
      <DependentUpon>FacebookPage.xaml</DependentUpon>
    </Compile>
    <Compile Include="SamplePages\HamburgerMenu\HamburgerMenuPage.xaml.cs">
      <DependentUpon>HamburgerMenuPage.xaml</DependentUpon>
    </Compile>
    <Compile Include="SamplePages\HeaderedTextBlock\HeaderedTextBlockPage.xaml.cs">
      <DependentUpon>HeaderedTextBlockPage.xaml</DependentUpon>
    </Compile>
    <Compile Include="SamplePages\ImageEx\ImageExPage.xaml.cs">
      <DependentUpon>ImageExPage.xaml</DependentUpon>
    </Compile>
    <Compile Include="SamplePages\WeatherLiveTileAndToast\WeatherLiveTileAndToastPage.xaml.cs">
      <DependentUpon>WeatherLiveTileAndToastPage.xaml</DependentUpon>
    </Compile>
    <Compile Include="SamplePages\PullToRefreshListView\PullToRefreshListViewPage.xaml.cs">
      <DependentUpon>PullToRefreshListViewPage.xaml</DependentUpon>
    </Compile>
    <Compile Include="SamplePages\Rotate\RotateBehaviorPage.xaml.cs">
      <DependentUpon>RotateBehaviorPage.xaml</DependentUpon>
    </Compile>
    <Compile Include="SamplePages\Scale\ScaleBehaviorPage.xaml.cs">
      <DependentUpon>ScaleBehaviorPage.xaml</DependentUpon>
    </Compile>
    <Compile Include="SamplePages\SlidableListItem\SlidableListItemPage.xaml.cs">
      <DependentUpon>SlidableListItemPage.xaml</DependentUpon>
    </Compile>
    <Compile Include="SamplePages\RadialGauge\RadialGaugePage.xaml.cs">
      <DependentUpon>RadialGaugePage.xaml</DependentUpon>
    </Compile>
    <Compile Include="SamplePages\RangeSelector\RangeSelectorPage.xaml.cs">
      <DependentUpon>RangeSelectorPage.xaml</DependentUpon>
    </Compile>
    <Compile Include="Shell.xaml.cs">
      <DependentUpon>Shell.xaml</DependentUpon>
    </Compile>
    <Compile Include="Models\Option.cs" />
    <Compile Include="Models\SampleCategory.cs" />
    <Compile Include="Models\Sample.cs" />
    <Compile Include="Models\Samples.cs" />
    <Compile Include="Pages\About.xaml.cs">
      <DependentUpon>About.xaml</DependentUpon>
    </Compile>
    <Compile Include="SamplePages\AdaptiveGridView\AdaptiveGridViewPage.xaml.cs">
      <DependentUpon>AdaptiveGridViewPage.xaml</DependentUpon>
    </Compile>
    <Compile Include="Pages\SamplePicker.xaml.cs">
      <DependentUpon>SamplePicker.xaml</DependentUpon>
    </Compile>
    <Compile Include="Properties\AssemblyInfo.cs" />
  </ItemGroup>
  <ItemGroup>
    <AppxManifest Include="Package.appxmanifest">
      <SubType>Designer</SubType>
    </AppxManifest>
    <None Include="Microsoft.Toolkit.Uwp.SampleApp_TemporaryKey.pfx" />
  </ItemGroup>
  <ItemGroup>
    <Content Include="Properties\Default.rd.xml" />
  </ItemGroup>
  <ItemGroup>
    <ApplicationDefinition Include="App.xaml">
      <Generator>MSBuild:Compile</Generator>
      <SubType>Designer</SubType>
    </ApplicationDefinition>
    <Page Include="Controls\PropertyControl.xaml">
      <SubType>Designer</SubType>
      <Generator>MSBuild:Compile</Generator>
    </Page>
    <Page Include="SamplePages\AnimationSet\AnimationSetPage.xaml">
      <SubType>Designer</SubType>
      <Generator>MSBuild:Compile</Generator>
    </Page>
    <Page Include="SamplePages\ConnectionHelper\ConnectionHelperPage.xaml">
      <Generator>MSBuild:Compile</Generator>
      <SubType>Designer</SubType>
    </Page>
    <Page Include="SamplePages\BackgroundTaskHelper\BackgroundTaskHelperPage.xaml">
      <SubType>Designer</SubType>
      <Generator>MSBuild:Compile</Generator>
    </Page>
    <Page Include="SamplePages\DispatcherHelper\DispatcherHelperPage.xaml">
      <SubType>Designer</SubType>
      <Generator>MSBuild:Compile</Generator>
    </Page>
    <Page Include="SamplePages\Bing Service\BingPage.xaml">
      <Generator>MSBuild:Compile</Generator>
      <SubType>Designer</SubType>
    </Page>
    <Page Include="SamplePages\BladeView\BladePage.xaml">
      <SubType>Designer</SubType>
      <Generator>MSBuild:Compile</Generator>
    </Page>
    <Page Include="SamplePages\Blur\BlurBehaviorPage.xaml">
      <Generator>MSBuild:Compile</Generator>
      <SubType>Designer</SubType>
    </Page>
    <Page Include="SamplePages\ScrollHeader\ScrollHeaderPage.xaml">
      <Generator>MSBuild:Compile</Generator>
      <SubType>Designer</SubType>
    </Page>
    <Page Include="SamplePages\DropShadowPanel\DropShadowPanelPage.xaml">
      <SubType>Designer</SubType>
      <Generator>MSBuild:Compile</Generator>
    </Page>
    <Page Include="SamplePages\GridSplitter\GridSplitterPage.xaml">
      <SubType>Designer</SubType>
      <Generator>MSBuild:Compile</Generator>
    </Page>
    <Page Include="SamplePages\FadeHeader\FadeHeaderBehaviorPage.xaml">
      <Generator>MSBuild:Compile</Generator>
      <SubType>Designer</SubType>
    </Page>
    <Page Include="SamplePages\Incremental Loading Collection\IncrementalLoadingCollectionPage.xaml">
      <Generator>MSBuild:Compile</Generator>
      <SubType>Designer</SubType>
    </Page>
    <Page Include="SamplePages\Light\LightBehaviorPage.xaml">
      <SubType>Designer</SubType>
      <Generator>MSBuild:Compile</Generator>
    </Page>
    <Page Include="SamplePages\LinkedIn Service\LinkedInPage.xaml">
      <SubType>Designer</SubType>
      <Generator>MSBuild:Compile</Generator>
    </Page>
    <Page Include="SamplePages\MasterDetailsView\MasterDetailsViewPage.xaml">
      <SubType>Designer</SubType>
      <Generator>MSBuild:Compile</Generator>
    </Page>
    <Page Include="SamplePages\Microsoft Graph Service\MicrosoftGraphPage.xaml">
      <Generator>MSBuild:Compile</Generator>
      <SubType>Designer</SubType>
    </Page>
    <Page Include="SamplePages\Microsoft Graph Service\SendMessageContentDialog.xaml">
      <Generator>MSBuild:Compile</Generator>
      <SubType>Designer</SubType>
    </Page>
    <Page Include="SamplePages\ImageCache\ImageCachePage.xaml">
      <Generator>MSBuild:Compile</Generator>
      <SubType>Designer</SubType>
    </Page>
    <Page Include="SamplePages\PrintHelper\PrintHelperPage.xaml">
      <Generator>MSBuild:Compile</Generator>
      <SubType>Designer</SubType>
    </Page>
    <Page Include="SamplePages\RotatorTile\RotatorTilePage.xaml">
      <Generator>MSBuild:Compile</Generator>
      <SubType>Designer</SubType>
    </Page>
    <Page Include="SamplePages\LiveTile\LiveTilePage.xaml">
      <Generator>MSBuild:Compile</Generator>
      <SubType>Designer</SubType>
    </Page>
    <Page Include="SamplePages\Offset\OffsetBehaviorPage.xaml">
      <SubType>Designer</SubType>
      <Generator>MSBuild:Compile</Generator>
    </Page>
    <Page Include="SamplePages\Fade\FadeBehaviorPage.xaml">
      <SubType>Designer</SubType>
      <Generator>MSBuild:Compile</Generator>
    </Page>
    <Page Include="SamplePages\Object Storage\ObjectStoragePage.xaml">
      <SubType>Designer</SubType>
      <Generator>MSBuild:Compile</Generator>
    </Page>
    <Page Include="SamplePages\SystemInformation\SystemInformationPage.xaml">
      <Generator>MSBuild:Compile</Generator>
      <SubType>Designer</SubType>
    </Page>
    <Page Include="SamplePages\TextBoxMask\TextBoxMaskPage.xaml">
      <Generator>MSBuild:Compile</Generator>
      <SubType>Designer</SubType>
    </Page>
    <Page Include="SamplePages\Toast\ToastPage.xaml">
      <Generator>MSBuild:Compile</Generator>
      <SubType>Designer</SubType>
    </Page>
    <Page Include="SamplePages\Twitter Service\TwitterPage.xaml">
      <Generator>MSBuild:Compile</Generator>
      <SubType>Designer</SubType>
    </Page>
    <Page Include="SamplePages\Facebook Service\FacebookPage.xaml">
      <Generator>MSBuild:Compile</Generator>
      <SubType>Designer</SubType>
    </Page>
    <Page Include="SamplePages\HamburgerMenu\HamburgerMenuPage.xaml">
      <Generator>MSBuild:Compile</Generator>
      <SubType>Designer</SubType>
    </Page>
    <Page Include="SamplePages\HeaderedTextBlock\HeaderedTextBlockPage.xaml">
      <SubType>Designer</SubType>
      <Generator>MSBuild:Compile</Generator>
    </Page>
    <Page Include="SamplePages\ImageEx\ImageExPage.xaml">
      <Generator>MSBuild:Compile</Generator>
      <SubType>Designer</SubType>
    </Page>
    <Page Include="SamplePages\WeatherLiveTileAndToast\WeatherLiveTileAndToastPage.xaml">
      <SubType>Designer</SubType>
      <Generator>MSBuild:Compile</Generator>
    </Page>
    <Page Include="SamplePages\PullToRefreshListView\PullToRefreshListViewPage.xaml">
      <SubType>Designer</SubType>
      <Generator>MSBuild:Compile</Generator>
    </Page>
    <Page Include="SamplePages\RadialGauge\RadialGaugePage.xaml">
      <Generator>MSBuild:Compile</Generator>
      <SubType>Designer</SubType>
    </Page>
    <Page Include="SamplePages\RangeSelector\RangeSelectorPage.xaml">
      <Generator>MSBuild:Compile</Generator>
      <SubType>Designer</SubType>
    </Page>
    <Page Include="SamplePages\Rotate\RotateBehaviorPage.xaml">
      <SubType>Designer</SubType>
      <Generator>MSBuild:Compile</Generator>
    </Page>
    <Page Include="SamplePages\Scale\ScaleBehaviorPage.xaml">
      <SubType>Designer</SubType>
      <Generator>MSBuild:Compile</Generator>
    </Page>
    <Page Include="SamplePages\SlidableListItem\SlidableListItemPage.xaml">
      <SubType>Designer</SubType>
      <Generator>MSBuild:Compile</Generator>
    </Page>
    <Page Include="Shell.xaml">
      <Generator>MSBuild:Compile</Generator>
      <SubType>Designer</SubType>
    </Page>
    <Page Include="Pages\About.xaml">
      <SubType>Designer</SubType>
      <Generator>MSBuild:Compile</Generator>
    </Page>
    <Page Include="SamplePages\AdaptiveGridView\AdaptiveGridViewPage.xaml">
      <SubType>Designer</SubType>
      <Generator>MSBuild:Compile</Generator>
    </Page>
    <Page Include="Pages\SamplePicker.xaml">
      <SubType>Designer</SubType>
      <Generator>MSBuild:Compile</Generator>
    </Page>
  </ItemGroup>
  <ItemGroup>
    <ProjectReference Include="..\Notifications\Microsoft.Toolkit.Uwp.Notifications.UWP\Microsoft.Toolkit.Uwp.Notifications.UWP.csproj">
      <Project>{fb381278-f4ad-4703-a12a-c43ee0b231bd}</Project>
      <Name>Microsoft.Toolkit.Uwp.Notifications.UWP</Name>
    </ProjectReference>
    <ProjectReference Include="..\Microsoft.Toolkit.Uwp.Services\Microsoft.Toolkit.Uwp.Services.csproj">
      <Project>{7189a42d-6f1a-4fa3-8e00-e2c14fdf167a}</Project>
      <Name>Microsoft.Toolkit.Uwp.Services</Name>
    </ProjectReference>
    <ProjectReference Include="..\Microsoft.Toolkit.Uwp.UI.Animations\Microsoft.Toolkit.Uwp.UI.Animations.csproj">
      <Project>{b24a296c-b3eb-4e06-a64e-74ac2d1acc91}</Project>
      <Name>Microsoft.Toolkit.Uwp.UI.Animations</Name>
    </ProjectReference>
    <ProjectReference Include="..\Microsoft.Toolkit.Uwp.UI.Controls\Microsoft.Toolkit.Uwp.UI.Controls.csproj">
      <Project>{e9faabfb-d726-42c1-83c1-cb46a29fea81}</Project>
      <Name>Microsoft.Toolkit.Uwp.UI.Controls</Name>
    </ProjectReference>
    <ProjectReference Include="..\Microsoft.Toolkit.Uwp.UI\Microsoft.Toolkit.Uwp.UI.csproj">
      <Project>{3dd8aa7c-3569-4e51-992f-0c2257e8878e}</Project>
      <Name>Microsoft.Toolkit.Uwp.UI</Name>
    </ProjectReference>
    <ProjectReference Include="..\Microsoft.Toolkit.Uwp\Microsoft.Toolkit.Uwp.csproj">
      <Project>{805F80DF-75C6-4C2F-8FD9-B47F6D0DF5A3}</Project>
      <Name>Microsoft.Toolkit.Uwp</Name>
    </ProjectReference>
  </ItemGroup>
  <ItemGroup>
    <SDKReference Include="WindowsDesktop, Version=10.0.14393.0">
      <Name>Windows Desktop Extensions for the UWP</Name>
    </SDKReference>
    <SDKReference Include="WindowsMobile, Version=10.0.14393.0">
      <Name>Windows Mobile Extensions for the UWP</Name>
    </SDKReference>
  </ItemGroup>
  <ItemGroup />
  <PropertyGroup Condition=" '$(VisualStudioVersion)' == '' or '$(VisualStudioVersion)' &lt; '14.0' ">
    <VisualStudioVersion>14.0</VisualStudioVersion>
  </PropertyGroup>
  <PropertyGroup Condition="'$(Configuration)|$(Platform)' == 'Publish|x86'">
    <OutputPath>bin\x86\Publish\</OutputPath>
    <DefineConstants>CODE_ANALYSIS;TRACE;NETFX_CORE;WINDOWS_UWP;CODE_ANALYSIS</DefineConstants>
    <Optimize>true</Optimize>
    <TreatWarningsAsErrors>true</TreatWarningsAsErrors>
    <NoWarn>;2008</NoWarn>
    <NoStdLib>true</NoStdLib>
    <DebugType>pdbonly</DebugType>
    <PlatformTarget>x86</PlatformTarget>
    <RunCodeAnalysis>true</RunCodeAnalysis>
    <UseVSHostingProcess>false</UseVSHostingProcess>
    <ErrorReport>prompt</ErrorReport>
    <CodeAnalysisRuleSet>microsoft.toolkit.uwp.sampleapp.ruleset</CodeAnalysisRuleSet>
    <Prefer32Bit>true</Prefer32Bit>
  </PropertyGroup>
  <PropertyGroup Condition="'$(Configuration)|$(Platform)' == 'Publish|ARM'">
    <OutputPath>bin\ARM\Publish\</OutputPath>
    <DefineConstants>CODE_ANALYSIS;TRACE;NETFX_CORE;WINDOWS_UWP;CODE_ANALYSIS</DefineConstants>
    <Optimize>true</Optimize>
    <TreatWarningsAsErrors>true</TreatWarningsAsErrors>
    <NoWarn>;2008</NoWarn>
    <NoStdLib>true</NoStdLib>
    <DebugType>pdbonly</DebugType>
    <PlatformTarget>ARM</PlatformTarget>
    <RunCodeAnalysis>true</RunCodeAnalysis>
    <UseVSHostingProcess>false</UseVSHostingProcess>
    <ErrorReport>prompt</ErrorReport>
    <CodeAnalysisRuleSet>microsoft.toolkit.uwp.sampleapp.ruleset</CodeAnalysisRuleSet>
    <Prefer32Bit>true</Prefer32Bit>
  </PropertyGroup>
  <PropertyGroup Condition="'$(Configuration)|$(Platform)' == 'Publish|x64'">
    <OutputPath>bin\x64\Publish\</OutputPath>
    <DefineConstants>CODE_ANALYSIS;TRACE;NETFX_CORE;WINDOWS_UWP;CODE_ANALYSIS</DefineConstants>
    <Optimize>true</Optimize>
    <TreatWarningsAsErrors>true</TreatWarningsAsErrors>
    <NoWarn>;2008</NoWarn>
    <NoStdLib>true</NoStdLib>
    <DebugType>pdbonly</DebugType>
    <PlatformTarget>x64</PlatformTarget>
    <RunCodeAnalysis>true</RunCodeAnalysis>
    <UseVSHostingProcess>false</UseVSHostingProcess>
    <ErrorReport>prompt</ErrorReport>
    <CodeAnalysisRuleSet>microsoft.toolkit.uwp.sampleapp.ruleset</CodeAnalysisRuleSet>
    <Prefer32Bit>true</Prefer32Bit>
  </PropertyGroup>
  <Import Project="$(MSBuildExtensionsPath)\Microsoft\WindowsXaml\v$(VisualStudioVersion)\Microsoft.Windows.UI.Xaml.CSharp.targets" />
  <!-- To modify your build process, add your task inside one of the targets below and uncomment it.
       Other similar extension points exist, see Microsoft.Common.targets.
  <Target Name="BeforeBuild">
  </Target>
  <Target Name="AfterBuild">
  </Target>
  -->
</Project><|MERGE_RESOLUTION|>--- conflicted
+++ resolved
@@ -330,10 +330,7 @@
     <Content Include="SamplePages\DispatcherHelper\DispatcherHelperCode.bind" />
     <Content Include="SamplePages\Light\LightBehaviorCode.bind" />
     <Content Include="SamplePages\Light\LightBehaviorXaml.bind" />
-<<<<<<< HEAD
     <Content Include="SamplePages\TextBoxMask\TextBoxMask.bind" />
-=======
->>>>>>> 4055b4be
   </ItemGroup>
   <ItemGroup>
     <Compile Include="App.xaml.cs">
