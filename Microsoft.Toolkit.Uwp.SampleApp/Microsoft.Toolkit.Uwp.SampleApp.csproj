--- conflicted
+++ resolved
@@ -531,13 +531,10 @@
     <Content Include="SamplePages\InfiniteCanvas\InfiniteCanvas.bind" />
     <Content Include="SamplePages\PlannerTaskList\PlannerTaskListXaml.bind" />
     <Content Include="SamplePages\DataGrid\DataGridCode.bind" />
-<<<<<<< HEAD
     <Content Include="SamplePages\ViewportBehavior\ViewportBehaviorCode.bind" />
-=======
     <Content Include="SamplePages\Weibo Service\WeiboCode.bind" />
     <Compile Include="Shell.Search.cs" />
     <Compile Include="Shell.SamplePicker.cs" />
->>>>>>> b6395206
   </ItemGroup>
   <ItemGroup>
     <Compile Include="App.xaml.cs">
