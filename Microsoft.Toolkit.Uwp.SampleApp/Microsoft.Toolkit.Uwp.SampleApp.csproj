--- conflicted
+++ resolved
@@ -234,7 +234,6 @@
     <Content Include="Icons\Notifications.png" />
     <Content Include="Icons\Services.png" />
     <Content Include="SamplePages\AdvancedCollectionView\AdvancedCollectionView.png" />
-    <Content Include="SamplePages\Menu\Menu.png" />
     <Content Include="SamplePages\FocusTracker\FocusTracker.png" />
     <Content Include="SamplePages\Analytics\Analytics.png" />
     <Content Include="SamplePages\Bing Service\BingCode.bind" />
@@ -385,11 +384,7 @@
     <Content Include="SamplePages\Carousel\CarouselCode.bind" />
     <Content Include="SamplePages\AlignmentGrid\AlignmentGridXaml.bind" />
     <Content Include="SamplePages\FocusTracker\FocusTrackerXaml.bind" />
-<<<<<<< HEAD
-    <Content Include="SamplePages\Menu\Menu.bind" />
-=======
     <Content Include="SamplePages\ClipboardHelper\ClipboardHelperCode.bind" />
->>>>>>> 67522a59
   </ItemGroup>
   <ItemGroup>
     <Compile Include="App.xaml.cs">
@@ -407,16 +402,9 @@
     <Compile Include="SamplePages\AdvancedCollectionView\AdvancedCollectionViewPage.xaml.cs">
       <DependentUpon>AdvancedCollectionViewPage.xaml</DependentUpon>
     </Compile>
-<<<<<<< HEAD
-    <Compile Include="SamplePages\Menu\MenuPage.xaml.cs">
-      <DependentUpon>MenuPage.xaml</DependentUpon>
-    </Compile>
-    <Compile Include="SamplePages\Menu\Commands\VsCommands.cs" />
-=======
     <Compile Include="SamplePages\ClipboardHelper\ClipboardHelperPage.xaml.cs">
       <DependentUpon>ClipboardHelperPage.xaml</DependentUpon>
     </Compile>
->>>>>>> 67522a59
     <Compile Include="SamplePages\NetworkHelper\NetworkHelperPage.xaml.cs">
       <DependentUpon>NetworkHelperPage.xaml</DependentUpon>
     </Compile>
@@ -659,24 +647,13 @@
       <SubType>Designer</SubType>
       <Generator>MSBuild:Compile</Generator>
     </Page>
-<<<<<<< HEAD
-    <Page Include="SamplePages\Menu\MenuPage.xaml">
-      <SubType>Designer</SubType>
-      <Generator>MSBuild:Compile</Generator>
-=======
     <Page Include="SamplePages\ClipboardHelper\ClipboardHelperPage.xaml">
       <Generator>MSBuild:Compile</Generator>
       <SubType>Designer</SubType>
->>>>>>> 67522a59
     </Page>
     <Page Include="SamplePages\FocusTracker\FocusTrackerPage.xaml">
       <Generator>MSBuild:Compile</Generator>
       <SubType>Designer</SubType>
-    </Page>
-    <Page Include="SamplePages\Menu\MenuStyles.xaml">
-      <SubType>Designer</SubType>
-      <Generator>MSBuild:Compile</Generator>
-      <CopyToOutputDirectory>PreserveNewest</CopyToOutputDirectory>
     </Page>
     <Page Include="SamplePages\ViewExtensions\ViewExtensionsPage.xaml">
       <Generator>MSBuild:Compile</Generator>
