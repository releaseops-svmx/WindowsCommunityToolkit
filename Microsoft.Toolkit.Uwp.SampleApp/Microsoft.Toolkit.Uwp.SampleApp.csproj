﻿<?xml version="1.0" encoding="utf-8"?>
<Project ToolsVersion="15.0" DefaultTargets="Build" xmlns="http://schemas.microsoft.com/developer/msbuild/2003">
  <Import Project="$(MSBuildExtensionsPath)\$(MSBuildToolsVersion)\Microsoft.Common.props" Condition="Exists('$(MSBuildExtensionsPath)\$(MSBuildToolsVersion)\Microsoft.Common.props')" />
  <PropertyGroup>
    <Configuration Condition=" '$(Configuration)' == '' ">Debug</Configuration>
    <Platform Condition=" '$(Platform)' == '' ">x86</Platform>
    <ProjectGuid>{719C43C6-8753-4395-ADAA-2FCC70F76BF3}</ProjectGuid>
    <OutputType>AppContainerExe</OutputType>
    <AppDesignerFolder>Properties</AppDesignerFolder>
    <RootNamespace>Microsoft.Toolkit.Uwp.SampleApp</RootNamespace>
    <AssemblyName>Microsoft.Toolkit.Uwp.SampleApp</AssemblyName>
    <DefaultLanguage>en-US</DefaultLanguage>
    <TargetPlatformIdentifier>UAP</TargetPlatformIdentifier>
    <TargetPlatformVersion>10.0.16299.0</TargetPlatformVersion>
    <TargetPlatformMinVersion>10.0.14393.0</TargetPlatformMinVersion>
    <MinimumVisualStudioVersion>14</MinimumVisualStudioVersion>
    <FileAlignment>512</FileAlignment>
    <ProjectTypeGuids>{A5A43C5B-DE2A-4C0C-9213-0A381AF9435A};{FAE04EC0-301F-11D3-BF4B-00C04F79EFBC}</ProjectTypeGuids>
    <PackageCertificateKeyFile>Microsoft.Toolkit.Uwp.SampleApp_TemporaryKey.pfx</PackageCertificateKeyFile>
    <AppxAutoIncrementPackageRevision>True</AppxAutoIncrementPackageRevision>
    <AppxBundle>Always</AppxBundle>
    <AppxBundlePlatforms>x64</AppxBundlePlatforms>
    <PackageCertificateThumbprint>7A086872CBF1D8A795A97B9559A3C88B3550527E</PackageCertificateThumbprint>
  </PropertyGroup>
  <PropertyGroup Condition="'$(Configuration)|$(Platform)' == 'Debug|x86'">
    <DebugSymbols>true</DebugSymbols>
    <OutputPath>bin\x86\Debug\</OutputPath>
    <DefineConstants>DEBUG;TRACE;NETFX_CORE;WINDOWS_UWP</DefineConstants>
    <NoWarn>;2008</NoWarn>
    <DebugType>full</DebugType>
    <PlatformTarget>x86</PlatformTarget>
    <UseVSHostingProcess>false</UseVSHostingProcess>
    <ErrorReport>prompt</ErrorReport>
    <Prefer32Bit>true</Prefer32Bit>
    <DocumentationFile>
    </DocumentationFile>
    <CodeAnalysisRuleSet>microsoft.toolkit.uwp.sampleapp.ruleset</CodeAnalysisRuleSet>
  </PropertyGroup>
  <PropertyGroup Condition="'$(Configuration)|$(Platform)' == 'Release|x86'">
    <OutputPath>bin\x86\Release\</OutputPath>
    <DefineConstants>TRACE;NETFX_CORE;WINDOWS_UWP</DefineConstants>
    <Optimize>true</Optimize>
    <NoWarn>;2008</NoWarn>
    <DebugType>pdbonly</DebugType>
    <PlatformTarget>x86</PlatformTarget>
    <UseVSHostingProcess>false</UseVSHostingProcess>
    <ErrorReport>prompt</ErrorReport>
    <Prefer32Bit>true</Prefer32Bit>
    <UseDotNetNativeToolchain>true</UseDotNetNativeToolchain>
    <RunCodeAnalysis>true</RunCodeAnalysis>
    <TreatWarningsAsErrors>true</TreatWarningsAsErrors>
    <DocumentationFile>
    </DocumentationFile>
    <CodeAnalysisRuleSet>microsoft.toolkit.uwp.sampleapp.ruleset</CodeAnalysisRuleSet>
  </PropertyGroup>
  <PropertyGroup Condition="'$(Configuration)|$(Platform)' == 'Debug|ARM'">
    <DebugSymbols>true</DebugSymbols>
    <OutputPath>bin\ARM\Debug\</OutputPath>
    <DefineConstants>DEBUG;TRACE;NETFX_CORE;WINDOWS_UWP</DefineConstants>
    <NoWarn>;2008</NoWarn>
    <DebugType>full</DebugType>
    <PlatformTarget>ARM</PlatformTarget>
    <UseVSHostingProcess>false</UseVSHostingProcess>
    <ErrorReport>prompt</ErrorReport>
    <Prefer32Bit>true</Prefer32Bit>
    <CodeAnalysisRuleSet>microsoft.toolkit.uwp.sampleapp.ruleset</CodeAnalysisRuleSet>
  </PropertyGroup>
  <PropertyGroup Condition="'$(Configuration)|$(Platform)' == 'Release|ARM'">
    <OutputPath>bin\ARM\Release\</OutputPath>
    <DefineConstants>TRACE;NETFX_CORE;WINDOWS_UWP</DefineConstants>
    <Optimize>true</Optimize>
    <NoWarn>;2008</NoWarn>
    <DebugType>pdbonly</DebugType>
    <PlatformTarget>ARM</PlatformTarget>
    <UseVSHostingProcess>false</UseVSHostingProcess>
    <ErrorReport>prompt</ErrorReport>
    <Prefer32Bit>true</Prefer32Bit>
    <UseDotNetNativeToolchain>true</UseDotNetNativeToolchain>
    <RunCodeAnalysis>true</RunCodeAnalysis>
    <TreatWarningsAsErrors>true</TreatWarningsAsErrors>
    <DocumentationFile>
    </DocumentationFile>
    <CodeAnalysisRuleSet>microsoft.toolkit.uwp.sampleapp.ruleset</CodeAnalysisRuleSet>
  </PropertyGroup>
  <PropertyGroup Condition="'$(Configuration)|$(Platform)' == 'Debug|x64'">
    <DebugSymbols>true</DebugSymbols>
    <OutputPath>bin\x64\Debug\</OutputPath>
    <DefineConstants>DEBUG;TRACE;NETFX_CORE;WINDOWS_UWP</DefineConstants>
    <NoWarn>;2008</NoWarn>
    <DebugType>full</DebugType>
    <PlatformTarget>x64</PlatformTarget>
    <UseVSHostingProcess>false</UseVSHostingProcess>
    <ErrorReport>prompt</ErrorReport>
    <Prefer32Bit>true</Prefer32Bit>
    <CodeAnalysisRuleSet>microsoft.toolkit.uwp.sampleapp.ruleset</CodeAnalysisRuleSet>
  </PropertyGroup>
  <PropertyGroup Condition="'$(Configuration)|$(Platform)' == 'Release|x64'">
    <OutputPath>bin\x64\Release\</OutputPath>
    <DefineConstants>TRACE;NETFX_CORE;WINDOWS_UWP</DefineConstants>
    <Optimize>true</Optimize>
    <NoWarn>;2008</NoWarn>
    <DebugType>pdbonly</DebugType>
    <PlatformTarget>x64</PlatformTarget>
    <UseVSHostingProcess>false</UseVSHostingProcess>
    <ErrorReport>prompt</ErrorReport>
    <Prefer32Bit>true</Prefer32Bit>
    <UseDotNetNativeToolchain>true</UseDotNetNativeToolchain>
    <RunCodeAnalysis>true</RunCodeAnalysis>
    <TreatWarningsAsErrors>true</TreatWarningsAsErrors>
    <DocumentationFile>
    </DocumentationFile>
    <CodeAnalysisRuleSet>microsoft.toolkit.uwp.sampleapp.ruleset</CodeAnalysisRuleSet>
  </PropertyGroup>
  <PropertyGroup>
    <RestoreProjectStyle>PackageReference</RestoreProjectStyle>
  </PropertyGroup>
  <ItemGroup>
    <PackageReference Include="HockeySDK.UWP">
      <Version>4.1.6</Version>
    </PackageReference>
    <PackageReference Include="Microsoft.NETCore.UniversalWindowsPlatform">
      <Version>5.4.1</Version>
    </PackageReference>
    <PackageReference Include="Monaco.Editor">
      <Version>0.3.0-alpha</Version>
    </PackageReference>
    <PackageReference Include="StyleCop.Analyzers">
      <Version>1.0.2</Version>
    </PackageReference>
    <PackageReference Include="Microsoft.Graph">
      <Version>1.2.0</Version>
    </PackageReference>
    <PackageReference Include="Microsoft.Xaml.Behaviors.Uwp.Managed">
      <Version>1.1.0</Version>
    </PackageReference>
    <PackageReference Include="Newtonsoft.Json">
      <Version>10.0.3</Version>
    </PackageReference>
    <PackageReference Include="NotificationsVisualizerLibrary">
      <Version>1.0.5</Version>
    </PackageReference>
    <PackageReference Include="UWP.SDKforGoogleAnalytics.Managed">
      <Version>1.5.2</Version>
    </PackageReference>
  </ItemGroup>
  <ItemGroup>
    <!-- A reference to the entire .Net Framework and Windows SDK are automatically included -->
    <Content Include="Assets\Helpers.png" />
    <Content Include="Assets\NotificationAssets\Cloudy-Square.png" />
    <Content Include="Assets\NotificationAssets\Cloudy.png" />
    <Content Include="Assets\NotificationAssets\Drizzle-Square.png" />
    <Content Include="Assets\NotificationAssets\Drizzle.png" />
    <Content Include="Assets\NotificationAssets\Haze-Square.png" />
    <Content Include="Assets\NotificationAssets\Haze.png" />
    <Content Include="Assets\NotificationAssets\Mostly Cloudy-Background.jpg" />
    <Content Include="Assets\NotificationAssets\Mostly Cloudy-Square.png" />
    <Content Include="Assets\NotificationAssets\Mostly Cloudy.png" />
    <Content Include="Assets\NotificationAssets\Slight Drizzle-Square.png" />
    <Content Include="Assets\NotificationAssets\Slight Drizzle.png" />
    <Content Include="Assets\NotificationAssets\Snow-Square.png" />
    <Content Include="Assets\NotificationAssets\Snow.png" />
    <Content Include="Assets\NotificationAssets\Sunny-Square.png" />
    <Content Include="Assets\NotificationAssets\Sunny.png" />
    <Content Include="Assets\NotificationAssets\Thunderstorms-Square.png" />
    <Content Include="Assets\NotificationAssets\Thunderstorms.png" />
    <Content Include="Assets\People\dave.png" />
    <Content Include="Assets\People\david.png" />
    <Content Include="Assets\People\giorgio.png" />
    <Content Include="Assets\People\jeff.png" />
    <Content Include="Assets\People\nikola.png" />
    <Content Include="Assets\People\pete.png" />
    <Content Include="Assets\People\petri.png" />
    <Content Include="Assets\People\shen.png" />
    <Content Include="Assets\People\vlad.png" />
    <Content Include="Assets\Photos\BigFourSummerHeat.jpg" />
    <Content Include="Assets\Photos\BisonBadlandsChillin.jpg" />
    <Content Include="Assets\Photos\ColumbiaRiverGorge.jpg" />
    <Content Include="Assets\Photos\GiantSlabInOregon.jpg" />
    <Content Include="Assets\Photos\GrandTetons.jpg" />
    <Content Include="Assets\Photos\ImageExPlaceholder.jpg" />
    <Content Include="Assets\Photos\LakeAnnMushroom.jpg" />
    <Content Include="Assets\Photos\LunchBreak.jpg" />
    <Content Include="Assets\Photos\MilkyWayStHelensHikePurple.jpg" />
    <Content Include="Assets\Photos\MitchellButtes.jpg" />
    <Content Include="Assets\Photos\MultnomahFalls.jpg" />
    <Content Include="Assets\Photos\NorthernCascadesReflection.jpg" />
    <Content Include="Assets\Photos\NovemberHikeWaterfall.jpg" />
    <Content Include="Assets\Photos\OregonWineryNamaste.jpg" />
    <Content Include="Assets\Photos\Owl.jpg" />
    <Content Include="Assets\Photos\PaintedHillsPathway.jpg" />
    <Content Include="Assets\Photos\ron-manke-20667.jpg" />
    <Content Include="Assets\Photos\RunningDogPacificCity.jpg" />
    <Content Include="Assets\Photos\ShootingOnAutoOnTheDrone.jpg" />
    <Content Include="Assets\Photos\SmithnRockDownTheRiverView.jpg" />
    <Content Include="Assets\Photos\SnowyInterbayt.jpg" />
    <Content Include="Assets\Photos\SpeedTripleAtristsPoint.jpg" />
    <Content Include="Assets\Photos\Van.jpg" />
    <Content Include="Assets\Photos\WestSeattleView.jpg" />
    <Content Include="Assets\ToolkitLogoTransparent.png" />
    <Content Include="Assets\UWPCommunityToolkitSampleAppAppList.scale-100.png" />
    <Content Include="Assets\UWPCommunityToolkitSampleAppAppList.scale-125.png" />
    <Content Include="Assets\UWPCommunityToolkitSampleAppAppList.scale-150.png" />
    <Content Include="Assets\UWPCommunityToolkitSampleAppAppList.scale-200.png" />
    <Content Include="Assets\UWPCommunityToolkitSampleAppAppList.scale-400.png" />
    <Content Include="Assets\UWPCommunityToolkitSampleAppAppList.targetsize-16.png" />
    <Content Include="Assets\UWPCommunityToolkitSampleAppAppList.targetsize-16_altform-unplated.png" />
    <Content Include="Assets\UWPCommunityToolkitSampleAppAppList.targetsize-20.png" />
    <Content Include="Assets\UWPCommunityToolkitSampleAppAppList.targetsize-20_altform-unplated.png" />
    <Content Include="Assets\UWPCommunityToolkitSampleAppAppList.targetsize-24.png" />
    <Content Include="Assets\UWPCommunityToolkitSampleAppAppList.targetsize-24_altform-unplated.png" />
    <Content Include="Assets\UWPCommunityToolkitSampleAppAppList.targetsize-256.png" />
    <Content Include="Assets\UWPCommunityToolkitSampleAppAppList.targetsize-256_altform-unplated.png" />
    <Content Include="Assets\UWPCommunityToolkitSampleAppAppList.targetsize-30.png" />
    <Content Include="Assets\UWPCommunityToolkitSampleAppAppList.targetsize-30_altform-unplated.png" />
    <Content Include="Assets\UWPCommunityToolkitSampleAppAppList.targetsize-32.png" />
    <Content Include="Assets\UWPCommunityToolkitSampleAppAppList.targetsize-32_altform-unplated.png" />
    <Content Include="Assets\UWPCommunityToolkitSampleAppAppList.targetsize-36.png" />
    <Content Include="Assets\UWPCommunityToolkitSampleAppAppList.targetsize-36_altform-unplated.png" />
    <Content Include="Assets\UWPCommunityToolkitSampleAppAppList.targetsize-40.png" />
    <Content Include="Assets\UWPCommunityToolkitSampleAppAppList.targetsize-40_altform-unplated.png" />
    <Content Include="Assets\UWPCommunityToolkitSampleAppAppList.targetsize-48.png" />
    <Content Include="Assets\UWPCommunityToolkitSampleAppAppList.targetsize-48_altform-unplated.png" />
    <Content Include="Assets\UWPCommunityToolkitSampleAppAppList.targetsize-60.png" />
    <Content Include="Assets\UWPCommunityToolkitSampleAppAppList.targetsize-60_altform-unplated.png" />
    <Content Include="Assets\UWPCommunityToolkitSampleAppAppList.targetsize-64.png" />
    <Content Include="Assets\UWPCommunityToolkitSampleAppAppList.targetsize-64_altform-unplated.png" />
    <Content Include="Assets\UWPCommunityToolkitSampleAppAppList.targetsize-72.png" />
    <Content Include="Assets\UWPCommunityToolkitSampleAppAppList.targetsize-72_altform-unplated.png" />
    <Content Include="Assets\UWPCommunityToolkitSampleAppAppList.targetsize-80.png" />
    <Content Include="Assets\UWPCommunityToolkitSampleAppAppList.targetsize-80_altform-unplated.png" />
    <Content Include="Assets\UWPCommunityToolkitSampleAppAppList.targetsize-96.png" />
    <Content Include="Assets\UWPCommunityToolkitSampleAppAppList.targetsize-96_altform-unplated.png" />
    <Content Include="Assets\UWPCommunityToolkitSampleAppBadgeLogo.scale-100.png" />
    <Content Include="Assets\UWPCommunityToolkitSampleAppBadgeLogo.scale-125.png" />
    <Content Include="Assets\UWPCommunityToolkitSampleAppBadgeLogo.scale-150.png" />
    <Content Include="Assets\UWPCommunityToolkitSampleAppBadgeLogo.scale-200.png" />
    <Content Include="Assets\UWPCommunityToolkitSampleAppBadgeLogo.scale-400.png" />
    <Content Include="Assets\UWPCommunityToolkitSampleAppLargeTile.scale-100.png" />
    <Content Include="Assets\UWPCommunityToolkitSampleAppLargeTile.scale-125.png" />
    <Content Include="Assets\UWPCommunityToolkitSampleAppLargeTile.scale-150.png" />
    <Content Include="Assets\UWPCommunityToolkitSampleAppLargeTile.scale-200.png" />
    <Content Include="Assets\UWPCommunityToolkitSampleAppLargeTile.scale-400.png" />
    <Content Include="Assets\UWPCommunityToolkitSampleAppMedTile.scale-100.png" />
    <Content Include="Assets\UWPCommunityToolkitSampleAppMedTile.scale-125.png" />
    <Content Include="Assets\UWPCommunityToolkitSampleAppMedTile.scale-150.png" />
    <Content Include="Assets\UWPCommunityToolkitSampleAppMedTile.scale-200.png" />
    <Content Include="Assets\UWPCommunityToolkitSampleAppMedTile.scale-400.png" />
    <Content Include="Assets\UWPCommunityToolkitSampleAppSmallTile.scale-100.png" />
    <Content Include="Assets\UWPCommunityToolkitSampleAppSmallTile.scale-125.png" />
    <Content Include="Assets\UWPCommunityToolkitSampleAppSmallTile.scale-150.png" />
    <Content Include="Assets\UWPCommunityToolkitSampleAppSmallTile.scale-200.png" />
    <Content Include="Assets\UWPCommunityToolkitSampleAppSmallTile.scale-400.png" />
    <Content Include="Assets\UWPCommunityToolkitSampleAppSplashScreen.scale-100.png" />
    <Content Include="Assets\UWPCommunityToolkitSampleAppSplashScreen.scale-125.png" />
    <Content Include="Assets\UWPCommunityToolkitSampleAppSplashScreen.scale-150.png" />
    <Content Include="Assets\UWPCommunityToolkitSampleAppSplashScreen.scale-200.png" />
    <Content Include="Assets\UWPCommunityToolkitSampleAppSplashScreen.scale-400.png" />
    <Content Include="Assets\UWPCommunityToolkitSampleAppStoreLogo.scale-100.png" />
    <Content Include="Assets\UWPCommunityToolkitSampleAppStoreLogo.scale-125.png" />
    <Content Include="Assets\ToolkitLogo.png" />
    <Content Include="Assets\UWPCommunityToolkitSampleAppStoreLogo.scale-150.png" />
    <Content Include="Assets\UWPCommunityToolkitSampleAppStoreLogo.scale-200.png" />
    <Content Include="Assets\UWPCommunityToolkitSampleAppStoreLogo.scale-400.png" />
    <Content Include="Assets\UWPCommunityToolkitSampleAppWideTile.scale-100.png" />
    <Content Include="Assets\UWPCommunityToolkitSampleAppWideTile.scale-125.png" />
    <Content Include="Assets\UWPCommunityToolkitSampleAppWideTile.scale-150.png" />
    <Content Include="Assets\UWPCommunityToolkitSampleAppWideTile.scale-200.png" />
    <Content Include="Assets\UWPCommunityToolkitSampleAppWideTile.scale-400.png" />
    <Content Include="Assets\Wide310x150Logo.scale-400.png" />
    <Content Include="Icons\Animations.png" />
    <Content Include="Icons\About.png" />
    <Content Include="Icons\DeveloperTools.png" />
    <Content Include="Icons\Error.png" />
    <Content Include="Icons\Extensions.png" />
    <Content Include="Icons\Helpers.png" />
    <Content Include="Icons\Foundation.png" />
    <Content Include="Icons\Layouts.png" />
    <Content Include="Icons\More.png" />
    <Content Include="Icons\Notifications.png" />
    <Content Include="Icons\Services.png" />
    <Content Include="SamplePages\AdvancedCollectionView\AdvancedCollectionView.png" />
    <Content Include="SamplePages\DockPanel\DockPanel.png" />
    <Content Include="SamplePages\FocusTracker\FocusTracker.png" />
    <Content Include="SamplePages\Analytics\Analytics.png" />
    <Content Include="SamplePages\Bing Service\BingCode.bind" />
    <Content Include="SamplePages\Bing Service\icon.png" />
    <Content Include="SamplePages\BladeView\BladeView.png" />
    <Content Include="SamplePages\Blur\BlurBehavior.png" />
    <Content Include="SamplePages\Carousel\Carousel.png" />
    <Content Include="SamplePages\DropShadowPanel\DropShadowPanel.png" />
    <Content Include="SamplePages\Expander\Expander.png" />
    <Content Include="SamplePages\FadeHeader\FadeHeaderBehavior.png" />
    <Content Include="SamplePages\DropShadowPanel\Trex.png" />
    <Content Include="SamplePages\DropShadowPanel\Unicorn.png" />
    <Content Include="SamplePages\GridSplitter\GridSplitter.png" />
    <Content Include="SamplePages\Facebook Service\FacebookLogo.png" />
    <Content Include="SamplePages\Fade\FadeBehavior.png" />
    <Content Include="SamplePages\HamburgerMenu\HamburgerMenu.png" />
    <Content Include="SamplePages\AlignmentGrid\AlignmentGrid.png" />
    <Content Include="SamplePages\HeaderedContentControl\HeaderedContentControl.png" />
    <Content Include="SamplePages\HeaderedItemsControl\HeaderedItemsControl.png" />
    <Content Include="SamplePages\HeaderedTextBlock\HeaderedTextBlock.png" />
    <Content Include="SamplePages\ImageCache\ImageEx.png" />
    <Content Include="SamplePages\ImageEx\ImageEx.png" />
    <Content Include="SamplePages\InAppNotification\InAppNotification.png" />
    <Content Include="SamplePages\Incremental Loading Collection\icon.png" />
    <Content Include="SamplePages\Light\LightBehavior.png" />
    <Content Include="SamplePages\LinkedIn Service\LinkedInLogo.png" />
    <Content Include="SamplePages\MarkdownTextBlock\MarkdownTextBlock.png" />
    <Content Include="SamplePages\Loading\Loading.png" />
    <Content Include="SamplePages\MasterDetailsView\MasterDetailsView.png" />
    <Content Include="SamplePages\MasterDetailsView\OneDriveLogo.png" />
    <Content Include="SamplePages\Menu\Menu.png" />
    <Content Include="SamplePages\Microsoft Graph Service\OfficeLogo.png" />
    <Content Include="SamplePages\Microsoft Graph Service\user.png" />
    <Content Include="SamplePages\Microsoft Translator Service\TranslatorService.png" />
    <Content Include="SamplePages\Mouse\MouseCursor.png" />
    <Content Include="SamplePages\OneDrive Service\OneDriveLogo.png" />
    <Content Include="SamplePages\Saturation\SaturationBehavior.png" />
    <Content Include="SamplePages\OrbitView\OrbitView.png" />
    <Content Include="SamplePages\TextToolbar\TextToolbar.png" />
    <Content Include="SamplePages\TileControl\Animations.png" />
    <Content Include="SamplePages\TileControl\TileControl.png" />
    <Content Include="SamplePages\Offset\OffsetBehavior.png" />
    <Content Include="SamplePages\ParallaxService\Parallax.png" />
    <Content Include="SamplePages\PrintHelper\PrintHelper.png" />
    <Content Include="SamplePages\PullToRefreshListView\PullToRefreshListView.png" />
    <Content Include="SamplePages\RadialProgressBar\RadialProgressBar.png" />
    <Content Include="SamplePages\ScrollHeader\ScrollHeader.png" />
    <Content Include="SamplePages\RadialGauge\RadialGauge.png" />
    <Content Include="SamplePages\RangeSelector\RangeSelector.png" />
    <Content Include="SamplePages\AdaptiveGridView\AdaptiveGridView.png" />
    <Content Include="SamplePages\ReorderGridAnimation\ReorderGrid.png" />
    <Content Include="SamplePages\Rotate\RotateBehavior.png" />
    <Content Include="SamplePages\LiveTile\icon.jpg" />
    <Content Include="SamplePages\RotatorTile\RotatorTile.png" />
    <Content Include="SamplePages\Scale\ScaleBehavior.png" />
    <Content Include="SamplePages\SlidableListItem\SlidableListItem.png" />
    <Content Include="SamplePages\Object Storage\ObjectStorage.png" />
    <Content Include="SamplePages\SurfaceDialTextbox\SurfaceDialTextbox.png" />
    <Content Include="SamplePages\TextBoxMask\TextBoxMask.png" />
    <Content Include="SamplePages\TextBoxRegex\TextBoxRegex.png" />
    <Content Include="SamplePages\Toast\icon.jpg" />
    <Content Include="SamplePages\Twitter Service\TwitterCode.bind" />
    <Content Include="SamplePages\Twitter Service\icon.png" />
    <Content Include="SamplePages\Facebook Service\FacebookCode.bind" />
    <Content Include="SamplePages\HamburgerMenu\HamburgerMenuCode.bind" />
    <Content Include="SamplePages\HeaderedTextBlock\HeaderedTextBlockCode.bind" />
    <Content Include="SamplePages\WrapPanel\WrapPanel.png" />
    <Content Include="landingPageLinks.json" />
    <None Include="Microsoft.Toolkit.Uwp.SampleApp.ruleset" />
    <Content Include="SamplePages\Twitter Service\TwitterLogo.png" />
    <Content Include="SamplePages\WeatherLiveTileAndToast\WeatherLiveTileAndToast.png" />
    <Content Include="SamplePages\WeatherLiveTileAndToast\WeatherLiveTileAndToastCode.bind" />
    <Content Include="SamplePages\ImageEx\ImageExCode.bind" />
    <Content Include="SamplePages\Offset\OffsetBehaviorCode.bind" />
    <Content Include="SamplePages\Fade\FadeBehaviorCode.bind" />
    <Content Include="SamplePages\PullToRefreshListView\PullToRefreshListViewCode.bind" />
    <Content Include="SamplePages\RadialGauge\RadialGaugeCode.bind" />
    <Content Include="SamplePages\Rotate\RotateBehaviorCode.bind" />
    <Content Include="SamplePages\Scale\ScaleBehaviorCode.bind" />
    <Content Include="SamplePages\SlidableListItem\SlidableListItemCode.bind" />
    <Content Include="Assets\Photos\Photos.json" />
    <Content Include="Assets\Photos\OnlinePhotos.json" />
    <Content Include="Assets\Html\CSharp.html" />
    <Content Include="Assets\Html\Json.html" />
    <Content Include="Assets\Html\Xaml.html" />
    <Content Include="Assets\Html\Xml.html" />
    <Content Include="Assets\Prettify\prettify.css" />
    <Content Include="Assets\Prettify\prettify.js" />
    <Content Include="Assets\Prettify\run_prettify.js" />
    <Content Include="SamplePages\RangeSelector\RangeSelectorCode.bind" />
    <Content Include="SamplePages\AdaptiveGridView\AdaptiveGridViewCode.bind" />
    <Content Include="SamplePages\samples.json">
      <CopyToOutputDirectory>PreserveNewest</CopyToOutputDirectory>
    </Content>
    <None Include="readme.md" />
    <Content Include="SamplePages\LiveTile\LiveTileCode.bind" />
    <Content Include="SamplePages\Toast\ToastCode.bind" />
    <Content Include="SamplePages\RotatorTile\RotatorTileCode.bind" />
    <Content Include="SamplePages\Saturation\SaturationBehaviorCode.bind" />
    <Content Include="SamplePages\Saturation\SaturationBehaviorXaml.bind" />
    <Content Include="SamplePages\Offset\OffsetBehaviorXaml.bind" />
    <Content Include="SamplePages\Expander\ExpanderXaml.bind" />
    <Content Include="SamplePages\Fade\FadeBehaviorXaml.bind" />
    <Content Include="SamplePages\Scale\ScaleBehaviorXaml.bind" />
    <Content Include="SamplePages\Rotate\RotateBehaviorXaml.bind" />
    <Content Include="SamplePages\BladeView\BladeCode.bind" />
    <Content Include="SamplePages\ScrollHeader\ScrollHeaderCode.bind" />
    <Content Include="SamplePages\GridSplitter\GridSplitter.bind" />
    <Content Include="SamplePages\FadeHeader\FadeHeaderBehaviorCode.bind" />
    <Content Include="SamplePages\FadeHeader\FadeHeaderBehaviorXaml.bind" />
    <Content Include="SamplePages\ImageCache\ImageCacheXaml.bind" />
    <Content Include="SamplePages\LinkedIn Service\LinkedInCode.bind" />
    <Content Include="SamplePages\Incremental Loading Collection\IncrementalLoadingCollectionCode.bind" />
    <Content Include="SamplePages\ImageCache\ImageCacheCode.bind" />
    <Content Include="SamplePages\DropShadowPanel\DropShadowPanelXaml.bind" />
    <Content Include="SamplePages\LiveTile\LiveTileCodeJavaScript.bind" />
    <Content Include="SamplePages\Toast\ToastCodeJavaScript.bind" />
    <Content Include="SamplePages\Object Storage\ObjectStorageCode.bind" />
    <Content Include="SamplePages\WeatherLiveTileAndToast\WeatherLiveTileAndToastCodeJavaScript.bind" />
    <Content Include="SamplePages\Microsoft Graph Service\MicrosoftGraphCode.bind" />
    <Content Include="SamplePages\BackgroundTaskHelper\BackgroundTaskHelperCode.bind" />
    <Content Include="SamplePages\MasterDetailsView\MasterDetailsView.bind" />
    <Content Include="SamplePages\NetworkHelper\NetworkHelperCode.bind" />
    <Content Include="SamplePages\PrintHelper\PrintHelperCode.bind" />
    <Content Include="SamplePages\SystemInformation\SystemInformationCode.bind" />
    <Content Include="SamplePages\Connected Animations\ConnectedAnimationsCode.bind" />
    <Content Include="SamplePages\ParallaxService\ParallaxPage.bind" />
    <Content Include="SamplePages\Loading\LoadingCode.bind" />
    <Content Include="SamplePages\ReorderGridAnimation\ReorderGrid.bind" />
    <Content Include="SamplePages\Light\LightBehaviorCode.bind" />
    <Content Include="SamplePages\Light\LightBehaviorXaml.bind" />
    <Content Include="SamplePages\TextBoxMask\TextBoxMask.bind" />
    <Content Include="SamplePages\TileControl\TileControl.bind">
      <SubType>Designer</SubType>
    </Content>
    <Content Include="SamplePages\SurfaceDialTextbox\SurfaceDialTextboxCode.bind">
      <SubType>Designer</SubType>
    </Content>
    <Content Include="SamplePages\WrapPanel\WrapPanel.bind" />
    <Content Include="SamplePages\MasterDetailsView\MasterDetailsViewCode.bind" />
    <Content Include="SamplePages\Microsoft Translator Service\MicrosoftTranslatorCode.bind" />
    <Content Include="SamplePages\MarkdownTextBlock\MarkdownTextBlock.bind" />
    <Content Include="SamplePages\MarkdownTextBlock\InitialContent.md" />
    <Content Include="SamplePages\AdvancedCollectionView\AdvancedCollectionView.bind" />
    <Content Include="SamplePages\TextBoxRegex\TextBoxRegex.bind" />
    <Content Include="SamplePages\RadialProgressBar\RadialProgressBarCode.bind" />
    <Content Include="SamplePages\MarkdownTextBlock\MarkdownTextBlockCode.bind" />
    <Content Include="SamplePages\OneDrive Service\OneDriveCode.bind" />
    <Content Include="SamplePages\Analytics\AnalyticsCode.bind" />
    <Content Include="SamplePages\Blur\BlurBehaviorCode.bind" />
    <Content Include="SamplePages\Blur\BlurBehaviorXaml.bind" />
    <Content Include="SamplePages\ViewExtensions\ViewExtensionsCode.bind">
      <SubType>Designer</SubType>
    </Content>
    <Content Include="SamplePages\Carousel\CarouselCode.bind" />
    <Content Include="SamplePages\AlignmentGrid\AlignmentGridXaml.bind" />
    <Content Include="SamplePages\FocusTracker\FocusTrackerXaml.bind" />
    <Content Include="SamplePages\Visual Extensions\VisualExtensionsCode.bind" />
    <Content Include="SamplePages\TextToolbar\TextToolbarCode.bind" />
    <Content Include="SamplePages\BluetoothLEHelper\BluetoothLEHelperCode.bind" />
    <Content Include="SamplePages\OrbitView\OrbitViewXaml.bind" />
    <Content Include="SamplePages\Menu\Menu.bind" />
    <Content Include="SamplePages\InAppNotification\InAppNotificationCode.bind" />
    <Content Include="SamplePages\InAppNotification\InAppNotificationXaml.bind" />
    <Content Include="SamplePages\ListViewBase\ListViewBaseCode.bind" />
    <Content Include="SamplePages\PullToRefreshListView\PullToRefreshListViewXaml.bind" />
    <Content Include="SamplePages\Implicit Animations\ImplicitAnimationsCode.bind" />
    <Content Include="SamplePages\DispatcherHelper\DispatcherHelperCode.bind" />
    <Content Include="SamplePages\TextToolbar\TextToolbar.bind" />
    <Content Include="SamplePages\DockPanel\DockPanel.bind">
      <SubType>Designer</SubType>
    </Content>
    <Content Include="SamplePages\HeaderedItemsControl\HeaderedItemsControlXaml.bind" />
    <Content Include="SamplePages\HeaderedContentControl\HeaderedContentControlXaml.bind" />
<<<<<<< HEAD
    <Content Include="SamplePages\AppPinManager\AppPinManagerHelperCode.bind" />
=======
    <Content Include="SamplePages\Mouse\MouseCursorPage.bind" />
>>>>>>> 2e773ced
  </ItemGroup>
  <ItemGroup>
    <Compile Include="App.xaml.cs">
      <DependentUpon>App.xaml</DependentUpon>
    </Compile>
    <Compile Include="Common\AnalyticsVersionInfoExtensions.cs" />
    <Compile Include="Common\AnimationHelper.cs" />
    <Compile Include="Common\BoolStringConverter.cs" />
    <Compile Include="Common\Constants.cs" />
    <Compile Include="Common\DelegateCommand{T}.cs" />
    <Compile Include="Common\TimeSpanConverter.cs" />
    <Compile Include="Common\EnumConverter.cs" />
    <Compile Include="Common\ListViewHoverScroll.cs" />
    <Compile Include="Common\SampleCommand.cs" />
    <Compile Include="Common\SolidColorBrushConverter.cs" />
    <Compile Include="Common\DelegateCommand.cs" />
    <Compile Include="Common\Tools.cs" />
    <Compile Include="Data\GitHub.cs" />
    <Compile Include="Controls\XamlExceptionRange.cs" />
    <Compile Include="Controls\XamlRenderService.cs" />
    <Compile Include="Data\PhotoDataItemWithDimension.cs" />
    <Compile Include="Models\Email.cs" />
    <Compile Include="Models\GitHubRelease.cs" />
    <Compile Include="Models\LandingPageLinks.cs" />
    <Compile Include="Models\LandingPageResource.cs" />
    <Compile Include="Models\LandingPageLink.cs" />
    <Compile Include="Pages\SamplePicker.xaml.cs">
      <DependentUpon>SamplePicker.xaml</DependentUpon>
    </Compile>
    <Compile Include="SamplePages\AdvancedCollectionView\AdvancedCollectionViewPage.xaml.cs">
      <DependentUpon>AdvancedCollectionViewPage.xaml</DependentUpon>
    </Compile>
    <Compile Include="SamplePages\AppPinManager\AppPinManagerHelperPage.xaml.cs">
      <DependentUpon>AppPinManagerHelperPage.xaml</DependentUpon>
    </Compile>
    <Compile Include="SamplePages\BluetoothLEHelper\BluetoothLEHelperPage.xaml.cs">
      <DependentUpon>BluetoothLEHelperPage.xaml</DependentUpon>
    </Compile>
    <Compile Include="Common\IXamlRenderListener.cs" />
    <Compile Include="SamplePages\Connected Animations\ConnectedAnimationsPage.xaml.cs">
      <DependentUpon>ConnectedAnimationsPage.xaml</DependentUpon>
    </Compile>
    <Compile Include="SamplePages\Connected Animations\Pages\FirstPage.xaml.cs">
      <DependentUpon>FirstPage.xaml</DependentUpon>
    </Compile>
    <Compile Include="SamplePages\Connected Animations\Pages\SecondPage.xaml.cs">
      <DependentUpon>SecondPage.xaml</DependentUpon>
    </Compile>
    <Compile Include="SamplePages\Connected Animations\Pages\ThirdPage.xaml.cs">
      <DependentUpon>ThirdPage.xaml</DependentUpon>
    </Compile>
    <Compile Include="SamplePages\Implicit Animations\ImplicitAnimationsPage.xaml.cs">
      <DependentUpon>ImplicitAnimationsPage.xaml</DependentUpon>
    </Compile>
    <Compile Include="SamplePages\DockPanel\DockPanelPage.xaml.cs">
      <DependentUpon>DockPanelPage.xaml</DependentUpon>
    </Compile>
    <Compile Include="SamplePages\HeaderedContentControl\HeaderedContentControlPage.xaml.cs">
      <DependentUpon>HeaderedContentControlPage.xaml</DependentUpon>
    </Compile>
    <Compile Include="SamplePages\HeaderedItemsControl\HeaderedItemsControlPage.xaml.cs">
      <DependentUpon>HeaderedItemsControlPage.xaml</DependentUpon>
    </Compile>
    <Compile Include="SamplePages\InAppNotification\InAppNotificationPage.xaml.cs">
      <DependentUpon>InAppNotificationPage.xaml</DependentUpon>
    </Compile>
    <Compile Include="SamplePages\ListViewBase\ListViewBasePage.xaml.cs">
      <DependentUpon>ListViewBasePage.xaml</DependentUpon>
    </Compile>
    <Compile Include="SamplePages\Menu\Commands\VsCommands.cs" />
    <Compile Include="SamplePages\Menu\MenuPage.xaml.cs">
      <DependentUpon>MenuPage.xaml</DependentUpon>
    </Compile>
    <Compile Include="SamplePages\Mouse\MouseCursorPage.xaml.cs">
      <DependentUpon>MouseCursorPage.xaml</DependentUpon>
    </Compile>
    <Compile Include="SamplePages\NetworkHelper\NetworkHelperPage.xaml.cs">
      <DependentUpon>NetworkHelperPage.xaml</DependentUpon>
    </Compile>
    <Compile Include="SamplePages\FocusTracker\FocusTrackerPage.xaml.cs">
      <DependentUpon>FocusTrackerPage.xaml</DependentUpon>
    </Compile>
    <Compile Include="SamplePages\BackgroundTaskHelper\TestBackgroundTask.cs" />
    <Compile Include="SamplePages\TextToolbar\SampleFormatter.cs" />
    <Compile Include="SamplePages\TextToolbar\TextToolbarPage.xaml.cs">
      <DependentUpon>TextToolbarPage.xaml</DependentUpon>
    </Compile>
    <Compile Include="SamplePages\OrbitView\OrbitViewPage.xaml.cs">
      <DependentUpon>OrbitViewPage.xaml</DependentUpon>
    </Compile>
    <Compile Include="SamplePages\ViewExtensions\ViewExtensionsPage.xaml.cs">
      <DependentUpon>ViewExtensionsPage.xaml</DependentUpon>
    </Compile>
    <Compile Include="SamplePages\Carousel\CarouselPage.xaml.cs">
      <DependentUpon>CarouselPage.xaml</DependentUpon>
    </Compile>
    <Compile Include="SamplePages\BackgroundTaskHelper\BackgroundTaskHelperPage.xaml.cs">
      <DependentUpon>BackgroundTaskHelperPage.xaml</DependentUpon>
    </Compile>
    <Compile Include="SamplePages\DispatcherHelper\DispatcherHelperPage.xaml.cs">
      <DependentUpon>DispatcherHelperPage.xaml</DependentUpon>
    </Compile>
    <Compile Include="SamplePages\DropShadowPanel\DropShadowPanelPage.xaml.cs">
      <DependentUpon>DropShadowPanelPage.xaml</DependentUpon>
    </Compile>
    <Compile Include="SamplePages\Expander\ExpanderPage.xaml.cs">
      <DependentUpon>ExpanderPage.xaml</DependentUpon>
    </Compile>
    <Compile Include="SamplePages\Facebook Service\FacebookPhotoTemplateSelector.cs" />
    <Compile Include="Controls\CodeRenderer\CodeRenderer.Properties.cs" />
    <Compile Include="Controls\CodeRenderer\CodeRenderer.cs" />
    <Compile Include="Controls\PropertyControl.xaml.cs">
      <DependentUpon>PropertyControl.xaml</DependentUpon>
    </Compile>
    <Compile Include="Data\PhotoDataItem.cs" />
    <Compile Include="Data\PhotosDataSource.cs" />
    <Compile Include="Models\Item.cs" />
    <Compile Include="Models\PropertyDescriptor\SliderPropertyOptions.cs" />
    <Compile Include="Models\PropertyDescriptor\ValueHolder.cs" />
    <Compile Include="Models\PropertyDescriptor\PropertyOptions.cs" />
    <Compile Include="Models\PropertyDescriptor\PropertyKind.cs" />
    <Compile Include="Models\PropertyDescriptor\PropertyDescriptor.cs" />
    <Compile Include="Common\BindableBase.cs" />
    <Compile Include="SamplePages\Bing Service\BingPage.xaml.cs">
      <DependentUpon>BingPage.xaml</DependentUpon>
    </Compile>
    <Compile Include="SamplePages\BladeView\BladePage.xaml.cs">
      <DependentUpon>BladePage.xaml</DependentUpon>
    </Compile>
    <Compile Include="SamplePages\Blur\BlurBehaviorPage.xaml.cs">
      <DependentUpon>BlurBehaviorPage.xaml</DependentUpon>
    </Compile>
    <Compile Include="SamplePages\AlignmentGrid\AlignmentGridPage.xaml.cs">
      <DependentUpon>AlignmentGridPage.xaml</DependentUpon>
    </Compile>
    <Compile Include="SamplePages\MarkdownTextBlock\MarkdownTextBlockPage.xaml.cs">
      <DependentUpon>MarkdownTextBlockPage.xaml</DependentUpon>
    </Compile>
    <Compile Include="SamplePages\Microsoft Translator Service\MicrosoftTranslatorPage.xaml.cs">
      <DependentUpon>MicrosoftTranslatorPage.xaml</DependentUpon>
    </Compile>
    <Compile Include="SamplePages\OneDrive Service\OneDriveDataTemplateSelector.cs" />
    <Compile Include="SamplePages\OneDrive Service\FoldersPickerControl.xaml.cs">
      <DependentUpon>FoldersPickerControl.xaml</DependentUpon>
    </Compile>
    <Compile Include="SamplePages\OneDrive Service\OneDrivePage.xaml.cs">
      <DependentUpon>OneDrivePage.xaml</DependentUpon>
    </Compile>
    <Compile Include="SamplePages\OneDrive Service\OneDriveSampleHelpers.cs" />
    <Compile Include="SamplePages\Analytics\AnalyticsPage.xaml.cs">
      <DependentUpon>AnalyticsPage.xaml</DependentUpon>
    </Compile>
    <Compile Include="SamplePages\Saturation\SaturationBehaviorPage.xaml.cs">
      <DependentUpon>SaturationBehaviorPage.xaml</DependentUpon>
    </Compile>
    <Compile Include="SamplePages\TileControl\TileControlPage.xaml.cs">
      <DependentUpon>TileControlPage.xaml</DependentUpon>
    </Compile>
    <Compile Include="SamplePages\RadialProgressBar\RadialProgressBarPage.xaml.cs">
      <DependentUpon>RadialProgressBarPage.xaml</DependentUpon>
    </Compile>
    <Compile Include="SamplePages\ScrollHeader\ScrollHeaderPage.xaml.cs">
      <DependentUpon>ScrollHeaderPage.xaml</DependentUpon>
    </Compile>
    <Compile Include="SamplePages\GridSplitter\GridSplitterPage.xaml.cs">
      <DependentUpon>GridSplitterPage.xaml</DependentUpon>
    </Compile>
    <Compile Include="SamplePages\FadeHeader\FadeHeaderBehaviorPage.xaml.cs">
      <DependentUpon>FadeHeaderBehaviorPage.xaml</DependentUpon>
    </Compile>
    <Compile Include="SamplePages\Incremental Loading Collection\IncrementalLoadingCollectionPage.xaml.cs">
      <DependentUpon>IncrementalLoadingCollectionPage.xaml</DependentUpon>
    </Compile>
    <Compile Include="SamplePages\Incremental Loading Collection\PeopleSource.cs" />
    <Compile Include="SamplePages\Incremental Loading Collection\Person.cs" />
    <Compile Include="SamplePages\Light\LightBehaviorPage.xaml.cs">
      <DependentUpon>LightBehaviorPage.xaml</DependentUpon>
    </Compile>
    <Compile Include="SamplePages\LinkedIn Service\LinkedInPage.xaml.cs">
      <DependentUpon>LinkedInPage.xaml</DependentUpon>
    </Compile>
    <Compile Include="SamplePages\Loading\LoadingPage.xaml.cs">
      <DependentUpon>LoadingPage.xaml</DependentUpon>
    </Compile>
    <Compile Include="SamplePages\MasterDetailsView\MasterDetailsViewPage.xaml.cs">
      <DependentUpon>MasterDetailsViewPage.xaml</DependentUpon>
    </Compile>
    <Compile Include="SamplePages\Microsoft Graph Service\MicrosoftGraphPage.xaml.cs">
      <DependentUpon>MicrosoftGraphPage.xaml</DependentUpon>
    </Compile>
    <Compile Include="SamplePages\Microsoft Graph Service\MicrosoftGraphSource.cs" />
    <Compile Include="SamplePages\Microsoft Graph Service\MicrosoftGraphUIExtensions.cs" />
    <Compile Include="SamplePages\Microsoft Graph Service\SendMessageContentDialog.xaml.cs">
      <DependentUpon>SendMessageContentDialog.xaml</DependentUpon>
    </Compile>
    <Compile Include="SamplePages\ImageCache\ImageCachePage.xaml.cs">
      <DependentUpon>ImageCachePage.xaml</DependentUpon>
    </Compile>
    <Compile Include="SamplePages\ParallaxService\ParallaxPage.xaml.cs">
      <DependentUpon>ParallaxPage.xaml</DependentUpon>
    </Compile>
    <Compile Include="SamplePages\PrintHelper\PrintHelperPage.xaml.cs">
      <DependentUpon>PrintHelperPage.xaml</DependentUpon>
    </Compile>
    <Compile Include="SamplePages\ReorderGridAnimation\ReorderGridPage.xaml.cs">
      <DependentUpon>ReorderGridPage.xaml</DependentUpon>
    </Compile>
    <Compile Include="SamplePages\RotatorTile\RotatorTilePage.xaml.cs">
      <DependentUpon>RotatorTilePage.xaml</DependentUpon>
    </Compile>
    <Compile Include="SamplePages\LiveTile\LiveTilePage.xaml.cs">
      <DependentUpon>LiveTilePage.xaml</DependentUpon>
    </Compile>
    <Compile Include="SamplePages\Object Storage\ObjectStoragePage.xaml.cs">
      <DependentUpon>ObjectStoragePage.xaml</DependentUpon>
    </Compile>
    <Compile Include="SamplePages\SurfaceDialTextbox\SurfaceDialTextboxPage.xaml.cs">
      <DependentUpon>SurfaceDialTextboxPage.xaml</DependentUpon>
    </Compile>
    <Compile Include="SamplePages\SystemInformation\SystemInformationPage.xaml.cs">
      <DependentUpon>SystemInformationPage.xaml</DependentUpon>
    </Compile>
    <Compile Include="SamplePages\TextBoxMask\TextBoxMaskPage.xaml.cs">
      <DependentUpon>TextBoxMaskPage.xaml</DependentUpon>
    </Compile>
    <Compile Include="SamplePages\TextBoxRegex\TextBoxRegexPage.xaml.cs">
      <DependentUpon>TextBoxRegexPage.xaml</DependentUpon>
    </Compile>
    <Compile Include="SamplePages\Toast\ToastPage.xaml.cs">
      <DependentUpon>ToastPage.xaml</DependentUpon>
    </Compile>
    <Compile Include="SamplePages\Twitter Service\TwitterPage.xaml.cs">
      <DependentUpon>TwitterPage.xaml</DependentUpon>
    </Compile>
    <Compile Include="SamplePages\Offset\OffsetBehaviorPage.xaml.cs">
      <DependentUpon>OffsetBehaviorPage.xaml</DependentUpon>
    </Compile>
    <Compile Include="SamplePages\Fade\FadeBehaviorPage.xaml.cs">
      <DependentUpon>FadeBehaviorPage.xaml</DependentUpon>
    </Compile>
    <Compile Include="SamplePages\Facebook Service\FacebookPage.xaml.cs">
      <DependentUpon>FacebookPage.xaml</DependentUpon>
    </Compile>
    <Compile Include="SamplePages\HamburgerMenu\HamburgerMenuPage.xaml.cs">
      <DependentUpon>HamburgerMenuPage.xaml</DependentUpon>
    </Compile>
    <Compile Include="SamplePages\HeaderedTextBlock\HeaderedTextBlockPage.xaml.cs">
      <DependentUpon>HeaderedTextBlockPage.xaml</DependentUpon>
    </Compile>
    <Compile Include="SamplePages\ImageEx\ImageExPage.xaml.cs">
      <DependentUpon>ImageExPage.xaml</DependentUpon>
    </Compile>
    <Compile Include="SamplePages\Twitter Service\TwitterTemplateSelector.cs" />
    <Compile Include="SamplePages\Visual Extensions\VisualExtensionsPage.xaml.cs">
      <DependentUpon>VisualExtensionsPage.xaml</DependentUpon>
    </Compile>
    <Compile Include="SamplePages\WeatherLiveTileAndToast\WeatherLiveTileAndToastPage.xaml.cs">
      <DependentUpon>WeatherLiveTileAndToastPage.xaml</DependentUpon>
    </Compile>
    <Compile Include="SamplePages\PullToRefreshListView\PullToRefreshListViewPage.xaml.cs">
      <DependentUpon>PullToRefreshListViewPage.xaml</DependentUpon>
    </Compile>
    <Compile Include="SamplePages\Rotate\RotateBehaviorPage.xaml.cs">
      <DependentUpon>RotateBehaviorPage.xaml</DependentUpon>
    </Compile>
    <Compile Include="SamplePages\Scale\ScaleBehaviorPage.xaml.cs">
      <DependentUpon>ScaleBehaviorPage.xaml</DependentUpon>
    </Compile>
    <Compile Include="SamplePages\SlidableListItem\SlidableListItemPage.xaml.cs">
      <DependentUpon>SlidableListItemPage.xaml</DependentUpon>
    </Compile>
    <Compile Include="SamplePages\RadialGauge\RadialGaugePage.xaml.cs">
      <DependentUpon>RadialGaugePage.xaml</DependentUpon>
    </Compile>
    <Compile Include="SamplePages\RangeSelector\RangeSelectorPage.xaml.cs">
      <DependentUpon>RangeSelectorPage.xaml</DependentUpon>
    </Compile>
    <Compile Include="SamplePages\WrapPanel\WrapPanelPage.xaml.cs">
      <DependentUpon>WrapPanelPage.xaml</DependentUpon>
    </Compile>
    <Compile Include="Shell.xaml.cs">
      <DependentUpon>Shell.xaml</DependentUpon>
    </Compile>
    <Compile Include="Models\Option.cs" />
    <Compile Include="Models\SampleCategory.cs" />
    <Compile Include="Models\Sample.cs" />
    <Compile Include="Models\Samples.cs" />
    <Compile Include="Pages\About.xaml.cs">
      <DependentUpon>About.xaml</DependentUpon>
    </Compile>
    <Compile Include="SamplePages\AdaptiveGridView\AdaptiveGridViewPage.xaml.cs">
      <DependentUpon>AdaptiveGridViewPage.xaml</DependentUpon>
    </Compile>
    <Compile Include="Properties\AssemblyInfo.cs" />
    <Compile Include="TrackingManager.cs" />
  </ItemGroup>
  <ItemGroup>
    <AppxManifest Include="Package.appxmanifest">
      <SubType>Designer</SubType>
    </AppxManifest>
    <None Include="Microsoft.Toolkit.Uwp.SampleApp_TemporaryKey.pfx" />
  </ItemGroup>
  <ItemGroup>
    <Content Include="Properties\Default.rd.xml" />
  </ItemGroup>
  <ItemGroup>
    <ApplicationDefinition Include="App.xaml">
      <Generator>MSBuild:Compile</Generator>
      <SubType>Designer</SubType>
    </ApplicationDefinition>
    <Page Include="Controls\PropertyControl.xaml">
      <SubType>Designer</SubType>
      <Generator>MSBuild:Compile</Generator>
    </Page>
    <Page Include="Pages\SamplePicker.xaml">
      <Generator>MSBuild:Compile</Generator>
      <SubType>Designer</SubType>
    </Page>
    <Page Include="SamplePages\AppPinManager\AppPinManagerHelperPage.xaml">
      <SubType>Designer</SubType>
      <Generator>MSBuild:Compile</Generator>
    </Page>
    <Page Include="SamplePages\Carousel\CarouselPage.xaml">
      <Generator>MSBuild:Compile</Generator>
      <SubType>Designer</SubType>
    </Page>
    <Page Include="SamplePages\AdvancedCollectionView\AdvancedCollectionViewPage.xaml">
      <SubType>Designer</SubType>
      <Generator>MSBuild:Compile</Generator>
    </Page>
    <Page Include="SamplePages\BluetoothLEHelper\BluetoothLEHelperPage.xaml">
      <SubType>Designer</SubType>
      <Generator>MSBuild:Compile</Generator>
    </Page>
    <Page Include="SamplePages\Connected Animations\ConnectedAnimationsPage.xaml">
      <SubType>Designer</SubType>
      <Generator>MSBuild:Compile</Generator>
    </Page>
    <Page Include="SamplePages\Connected Animations\Pages\FirstPage.xaml">
      <Generator>MSBuild:Compile</Generator>
      <SubType>Designer</SubType>
    </Page>
    <Page Include="SamplePages\Connected Animations\Pages\SecondPage.xaml">
      <Generator>MSBuild:Compile</Generator>
      <SubType>Designer</SubType>
    </Page>
    <Page Include="SamplePages\Connected Animations\Pages\ThirdPage.xaml">
      <Generator>MSBuild:Compile</Generator>
      <SubType>Designer</SubType>
    </Page>
    <Page Include="SamplePages\DockPanel\DockPanelPage.xaml">
      <SubType>Designer</SubType>
      <Generator>MSBuild:Compile</Generator>
    </Page>
    <Page Include="SamplePages\FocusTracker\FocusTrackerPage.xaml">
      <Generator>MSBuild:Compile</Generator>
      <SubType>Designer</SubType>
    </Page>
    <Page Include="SamplePages\HeaderedContentControl\HeaderedContentControlPage.xaml">
      <SubType>Designer</SubType>
      <Generator>MSBuild:Compile</Generator>
    </Page>
    <Page Include="SamplePages\HeaderedItemsControl\HeaderedItemsControlPage.xaml">
      <SubType>Designer</SubType>
      <Generator>MSBuild:Compile</Generator>
    </Page>
    <Page Include="SamplePages\Implicit Animations\ImplicitAnimationsPage.xaml">
      <SubType>Designer</SubType>
      <Generator>MSBuild:Compile</Generator>
    </Page>
    <Page Include="SamplePages\InAppNotification\InAppNotificationPage.xaml">
      <SubType>Designer</SubType>
      <Generator>MSBuild:Compile</Generator>
    </Page>
    <Page Include="SamplePages\Mouse\MouseCursorPage.xaml">
      <Generator>MSBuild:Compile</Generator>
      <SubType>Designer</SubType>
    </Page>
    <Page Include="SamplePages\TextToolbar\TextToolbarPage.xaml">
      <Generator>MSBuild:Compile</Generator>
      <SubType>Designer</SubType>
    </Page>
    <Page Include="SamplePages\ListViewBase\ListViewBasePage.xaml">
      <SubType>Designer</SubType>
      <Generator>MSBuild:Compile</Generator>
    </Page>
    <Page Include="SamplePages\Menu\MenuPage.xaml">
      <Generator>MSBuild:Compile</Generator>
      <SubType>Designer</SubType>
    </Page>
    <Page Include="SamplePages\OrbitView\OrbitViewPage.xaml">
      <SubType>Designer</SubType>
      <Generator>MSBuild:Compile</Generator>
    </Page>
    <Page Include="SamplePages\ViewExtensions\ViewExtensionsPage.xaml">
      <Generator>MSBuild:Compile</Generator>
      <SubType>Designer</SubType>
    </Page>
    <Page Include="SamplePages\NetworkHelper\NetworkHelperPage.xaml">
      <Generator>MSBuild:Compile</Generator>
      <SubType>Designer</SubType>
    </Page>
    <Page Include="SamplePages\BackgroundTaskHelper\BackgroundTaskHelperPage.xaml">
      <SubType>Designer</SubType>
      <Generator>MSBuild:Compile</Generator>
    </Page>
    <Page Include="SamplePages\DispatcherHelper\DispatcherHelperPage.xaml">
      <SubType>Designer</SubType>
      <Generator>MSBuild:Compile</Generator>
    </Page>
    <Page Include="SamplePages\Bing Service\BingPage.xaml">
      <Generator>MSBuild:Compile</Generator>
      <SubType>Designer</SubType>
    </Page>
    <Page Include="SamplePages\BladeView\BladePage.xaml">
      <SubType>Designer</SubType>
      <Generator>MSBuild:Compile</Generator>
    </Page>
    <Page Include="SamplePages\Blur\BlurBehaviorPage.xaml">
      <Generator>MSBuild:Compile</Generator>
      <SubType>Designer</SubType>
    </Page>
    <Page Include="SamplePages\AlignmentGrid\AlignmentGridPage.xaml">
      <Generator>MSBuild:Compile</Generator>
      <SubType>Designer</SubType>
    </Page>
    <Page Include="SamplePages\MarkdownTextBlock\MarkdownTextBlockPage.xaml">
      <SubType>Designer</SubType>
      <Generator>MSBuild:Compile</Generator>
    </Page>
    <Page Include="SamplePages\Expander\ExpanderPage.xaml">
      <Generator>MSBuild:Compile</Generator>
      <SubType>Designer</SubType>
    </Page>
    <Page Include="SamplePages\Microsoft Translator Service\MicrosoftTranslatorPage.xaml">
      <Generator>MSBuild:Compile</Generator>
      <SubType>Designer</SubType>
    </Page>
    <Page Include="SamplePages\OneDrive Service\FoldersPickerControl.xaml">
      <Generator>MSBuild:Compile</Generator>
      <SubType>Designer</SubType>
    </Page>
    <Page Include="SamplePages\OneDrive Service\OneDrivePage.xaml">
      <Generator>MSBuild:Compile</Generator>
      <SubType>Designer</SubType>
    </Page>
    <Page Include="SamplePages\Analytics\AnalyticsPage.xaml">
      <Generator>MSBuild:Compile</Generator>
      <SubType>Designer</SubType>
    </Page>
    <Page Include="SamplePages\Saturation\SaturationBehaviorPage.xaml">
      <SubType>Designer</SubType>
      <Generator>MSBuild:Compile</Generator>
    </Page>
    <Page Include="SamplePages\TileControl\TileControlPage.xaml">
      <Generator>MSBuild:Compile</Generator>
      <SubType>Designer</SubType>
    </Page>
    <Page Include="SamplePages\RadialProgressBar\RadialProgressBarPage.xaml">
      <Generator>MSBuild:Compile</Generator>
      <SubType>Designer</SubType>
    </Page>
    <Page Include="SamplePages\ScrollHeader\ScrollHeaderPage.xaml">
      <Generator>MSBuild:Compile</Generator>
      <SubType>Designer</SubType>
    </Page>
    <Page Include="SamplePages\DropShadowPanel\DropShadowPanelPage.xaml">
      <SubType>Designer</SubType>
      <Generator>MSBuild:Compile</Generator>
    </Page>
    <Page Include="SamplePages\GridSplitter\GridSplitterPage.xaml">
      <SubType>Designer</SubType>
      <Generator>MSBuild:Compile</Generator>
    </Page>
    <Page Include="SamplePages\FadeHeader\FadeHeaderBehaviorPage.xaml">
      <Generator>MSBuild:Compile</Generator>
      <SubType>Designer</SubType>
    </Page>
    <Page Include="SamplePages\Incremental Loading Collection\IncrementalLoadingCollectionPage.xaml">
      <Generator>MSBuild:Compile</Generator>
      <SubType>Designer</SubType>
    </Page>
    <Page Include="SamplePages\Light\LightBehaviorPage.xaml">
      <SubType>Designer</SubType>
      <Generator>MSBuild:Compile</Generator>
    </Page>
    <Page Include="SamplePages\LinkedIn Service\LinkedInPage.xaml">
      <SubType>Designer</SubType>
      <Generator>MSBuild:Compile</Generator>
    </Page>
    <Page Include="SamplePages\Loading\LoadingPage.xaml">
      <Generator>MSBuild:Compile</Generator>
      <SubType>Designer</SubType>
    </Page>
    <Page Include="SamplePages\MasterDetailsView\MasterDetailsViewPage.xaml">
      <SubType>Designer</SubType>
      <Generator>MSBuild:Compile</Generator>
    </Page>
    <Page Include="SamplePages\Microsoft Graph Service\MicrosoftGraphPage.xaml">
      <Generator>MSBuild:Compile</Generator>
      <SubType>Designer</SubType>
    </Page>
    <Page Include="SamplePages\Microsoft Graph Service\SendMessageContentDialog.xaml">
      <Generator>MSBuild:Compile</Generator>
      <SubType>Designer</SubType>
    </Page>
    <Page Include="SamplePages\ImageCache\ImageCachePage.xaml">
      <Generator>MSBuild:Compile</Generator>
      <SubType>Designer</SubType>
    </Page>
    <Page Include="SamplePages\ParallaxService\ParallaxPage.xaml">
      <SubType>Designer</SubType>
      <Generator>MSBuild:Compile</Generator>
    </Page>
    <Page Include="SamplePages\PrintHelper\PrintHelperPage.xaml">
      <Generator>MSBuild:Compile</Generator>
      <SubType>Designer</SubType>
    </Page>
    <Page Include="SamplePages\ReorderGridAnimation\ReorderGridPage.xaml">
      <SubType>Designer</SubType>
      <Generator>MSBuild:Compile</Generator>
    </Page>
    <Page Include="SamplePages\RotatorTile\RotatorTilePage.xaml">
      <Generator>MSBuild:Compile</Generator>
      <SubType>Designer</SubType>
    </Page>
    <Page Include="SamplePages\LiveTile\LiveTilePage.xaml">
      <Generator>MSBuild:Compile</Generator>
      <SubType>Designer</SubType>
    </Page>
    <Page Include="SamplePages\Offset\OffsetBehaviorPage.xaml">
      <SubType>Designer</SubType>
      <Generator>MSBuild:Compile</Generator>
    </Page>
    <Page Include="SamplePages\Fade\FadeBehaviorPage.xaml">
      <SubType>Designer</SubType>
      <Generator>MSBuild:Compile</Generator>
    </Page>
    <Page Include="SamplePages\Object Storage\ObjectStoragePage.xaml">
      <SubType>Designer</SubType>
      <Generator>MSBuild:Compile</Generator>
    </Page>
    <Page Include="SamplePages\SurfaceDialTextbox\SurfaceDialTextboxPage.xaml">
      <SubType>Designer</SubType>
      <Generator>MSBuild:Compile</Generator>
    </Page>
    <Page Include="SamplePages\SystemInformation\SystemInformationPage.xaml">
      <Generator>MSBuild:Compile</Generator>
      <SubType>Designer</SubType>
    </Page>
    <Page Include="SamplePages\TextBoxMask\TextBoxMaskPage.xaml">
      <Generator>MSBuild:Compile</Generator>
      <SubType>Designer</SubType>
    </Page>
    <Page Include="SamplePages\TextBoxRegex\TextBoxRegexPage.xaml">
      <SubType>Designer</SubType>
      <Generator>MSBuild:Compile</Generator>
    </Page>
    <Page Include="SamplePages\Toast\ToastPage.xaml">
      <Generator>MSBuild:Compile</Generator>
      <SubType>Designer</SubType>
    </Page>
    <Page Include="SamplePages\Twitter Service\TwitterPage.xaml">
      <Generator>MSBuild:Compile</Generator>
      <SubType>Designer</SubType>
    </Page>
    <Page Include="SamplePages\Facebook Service\FacebookPage.xaml">
      <Generator>MSBuild:Compile</Generator>
      <SubType>Designer</SubType>
    </Page>
    <Page Include="SamplePages\HamburgerMenu\HamburgerMenuPage.xaml">
      <Generator>MSBuild:Compile</Generator>
      <SubType>Designer</SubType>
    </Page>
    <Page Include="SamplePages\HeaderedTextBlock\HeaderedTextBlockPage.xaml">
      <SubType>Designer</SubType>
      <Generator>MSBuild:Compile</Generator>
    </Page>
    <Page Include="SamplePages\ImageEx\ImageExPage.xaml">
      <Generator>MSBuild:Compile</Generator>
      <SubType>Designer</SubType>
    </Page>
    <Page Include="SamplePages\Visual Extensions\VisualExtensionsPage.xaml">
      <SubType>Designer</SubType>
      <Generator>MSBuild:Compile</Generator>
    </Page>
    <Page Include="SamplePages\WeatherLiveTileAndToast\WeatherLiveTileAndToastPage.xaml">
      <SubType>Designer</SubType>
      <Generator>MSBuild:Compile</Generator>
    </Page>
    <Page Include="SamplePages\PullToRefreshListView\PullToRefreshListViewPage.xaml">
      <SubType>Designer</SubType>
      <Generator>MSBuild:Compile</Generator>
    </Page>
    <Page Include="SamplePages\RadialGauge\RadialGaugePage.xaml">
      <Generator>MSBuild:Compile</Generator>
      <SubType>Designer</SubType>
    </Page>
    <Page Include="SamplePages\RangeSelector\RangeSelectorPage.xaml">
      <Generator>MSBuild:Compile</Generator>
      <SubType>Designer</SubType>
    </Page>
    <Page Include="SamplePages\Rotate\RotateBehaviorPage.xaml">
      <SubType>Designer</SubType>
      <Generator>MSBuild:Compile</Generator>
    </Page>
    <Page Include="SamplePages\Scale\ScaleBehaviorPage.xaml">
      <SubType>Designer</SubType>
      <Generator>MSBuild:Compile</Generator>
    </Page>
    <Page Include="SamplePages\SlidableListItem\SlidableListItemPage.xaml">
      <SubType>Designer</SubType>
      <Generator>MSBuild:Compile</Generator>
    </Page>
    <Page Include="SamplePages\WrapPanel\WrapPanelPage.xaml">
      <Generator>MSBuild:Compile</Generator>
      <SubType>Designer</SubType>
    </Page>
    <Page Include="Shell.xaml">
      <Generator>MSBuild:Compile</Generator>
      <SubType>Designer</SubType>
    </Page>
    <Page Include="Pages\About.xaml">
      <SubType>Designer</SubType>
      <Generator>MSBuild:Compile</Generator>
    </Page>
    <Page Include="SamplePages\AdaptiveGridView\AdaptiveGridViewPage.xaml">
      <SubType>Designer</SubType>
      <Generator>MSBuild:Compile</Generator>
    </Page>
  </ItemGroup>
  <ItemGroup>
    <ProjectReference Include="..\Microsoft.Toolkit.Services\Microsoft.Toolkit.Services.csproj">
      <Project>{34398053-fc70-4243-84f9-f355defff66d}</Project>
      <Name>Microsoft.Toolkit.Services</Name>
    </ProjectReference>
    <ProjectReference Include="..\Microsoft.Toolkit.Uwp.DeveloperTools\Microsoft.Toolkit.Uwp.DeveloperTools.csproj">
      <Project>{e7697922-9555-4cfb-aee0-c5f4d657e559}</Project>
      <Name>Microsoft.Toolkit.Uwp.DeveloperTools</Name>
    </ProjectReference>
    <ProjectReference Include="..\Microsoft.Toolkit.Uwp.Connectivity\Microsoft.Toolkit.Uwp.Connectivity.csproj">
      <Project>{b1e850ff-dde6-44d5-a830-34250e97a687}</Project>
      <Name>Microsoft.Toolkit.Uwp.Connectivity</Name>
    </ProjectReference>
    <ProjectReference Include="..\Microsoft.Toolkit.Uwp.Notifications\Microsoft.Toolkit.Uwp.Notifications.csproj">
      <Project>{97ee849b-403c-490e-80ed-d19d7cc153fd}</Project>
      <Name>Microsoft.Toolkit.Uwp.Notifications</Name>
    </ProjectReference>
    <ProjectReference Include="..\Microsoft.Toolkit.Uwp.Samples.BackgroundTasks\Microsoft.Toolkit.Uwp.Samples.BackgroundTasks.csproj">
      <Project>{1ae2cb5c-58a0-4f12-8e6f-2cd4aaadb34c}</Project>
      <Name>Microsoft.Toolkit.Uwp.Samples.BackgroundTasks</Name>
    </ProjectReference>
    <ProjectReference Include="..\Microsoft.Toolkit.Uwp.Services\Microsoft.Toolkit.Uwp.Services.csproj">
      <Project>{7189a42d-6f1a-4fa3-8e00-e2c14fdf167a}</Project>
      <Name>Microsoft.Toolkit.Uwp.Services</Name>
    </ProjectReference>
    <ProjectReference Include="..\Microsoft.Toolkit\Microsoft.Toolkit.csproj">
      <Project>{6fe128a8-cefa-4a61-a987-ec92de6b538e}</Project>
      <Name>Microsoft.Toolkit</Name>
    </ProjectReference>
    <ProjectReference Include="..\Microsoft.Toolkit.Uwp.UI.Animations\Microsoft.Toolkit.Uwp.UI.Animations.csproj">
      <Project>{b24a296c-b3eb-4e06-a64e-74ac2d1acc91}</Project>
      <Name>Microsoft.Toolkit.Uwp.UI.Animations</Name>
    </ProjectReference>
    <ProjectReference Include="..\Microsoft.Toolkit.Uwp.UI.Controls\Microsoft.Toolkit.Uwp.UI.Controls.csproj">
      <Project>{e9faabfb-d726-42c1-83c1-cb46a29fea81}</Project>
      <Name>Microsoft.Toolkit.Uwp.UI.Controls</Name>
    </ProjectReference>
    <ProjectReference Include="..\Microsoft.Toolkit.Uwp.UI\Microsoft.Toolkit.Uwp.UI.csproj">
      <Project>{3dd8aa7c-3569-4e51-992f-0c2257e8878e}</Project>
      <Name>Microsoft.Toolkit.Uwp.UI</Name>
    </ProjectReference>
    <ProjectReference Include="..\Microsoft.Toolkit.Uwp\Microsoft.Toolkit.Uwp.csproj">
      <Project>{805F80DF-75C6-4C2F-8FD9-B47F6D0DF5A3}</Project>
      <Name>Microsoft.Toolkit.Uwp</Name>
    </ProjectReference>
  </ItemGroup>
  <ItemGroup />
  <PropertyGroup Condition=" '$(VisualStudioVersion)' == '' or '$(VisualStudioVersion)' &lt; '14.0' ">
    <VisualStudioVersion>14.0</VisualStudioVersion>
  </PropertyGroup>
  <Import Project="$(MSBuildExtensionsPath)\Microsoft\WindowsXaml\v$(VisualStudioVersion)\Microsoft.Windows.UI.Xaml.CSharp.targets" />
  <PropertyGroup>
    <_GenerateAppxManifestDependsOn>
      ModifyAppXPackage;
      $(_GenerateAppxManifestDependsOn)
    </_GenerateAppxManifestDependsOn>
  </PropertyGroup>
  <Target Name="ModifyAppXPackage" Condition="'$(BuildingProject)' == 'true'">
    <ItemGroup>
      <toolkit_docs Include="$(SolutionDir)docs\**\*.md" />
    </ItemGroup>
    <ItemGroup>
      <AppxPackagePayload Include="@(toolkit_docs)">
        <TargetPath>docs/%(RecursiveDir)%(FileName)%(Extension)</TargetPath>
      </AppxPackagePayload>
    </ItemGroup>
  </Target>
  <!-- https://weblogs.asp.net/rweigelt/disable-warnings-in-generated-c-files-of-uwp-app -->
  <Target Name="PragmaWarningDisablePrefixer" AfterTargets="MarkupCompilePass2">
    <ItemGroup>
      <GeneratedCSFiles Include="**\*.g.cs;**\*.g.i.cs" />
    </ItemGroup>
    <Message Text="CSFiles: @(GeneratedCSFiles->'&quot;%(Identity)&quot;')" />
    <Exec Command="for %%f in (@(GeneratedCSFiles->'&quot;%(Identity)&quot;')) do echo #pragma warning disable &gt; %%f.temp &amp;&amp; type %%f | findstr /v /b &quot;#pragma&quot; &gt;&gt; %%f.temp &amp;&amp; move /y %%f.temp %%f &gt; NUL" />
  </Target>
</Project><|MERGE_RESOLUTION|>--- conflicted
+++ resolved
@@ -454,11 +454,8 @@
     </Content>
     <Content Include="SamplePages\HeaderedItemsControl\HeaderedItemsControlXaml.bind" />
     <Content Include="SamplePages\HeaderedContentControl\HeaderedContentControlXaml.bind" />
-<<<<<<< HEAD
     <Content Include="SamplePages\AppPinManager\AppPinManagerHelperCode.bind" />
-=======
     <Content Include="SamplePages\Mouse\MouseCursorPage.bind" />
->>>>>>> 2e773ced
   </ItemGroup>
   <ItemGroup>
     <Compile Include="App.xaml.cs">
