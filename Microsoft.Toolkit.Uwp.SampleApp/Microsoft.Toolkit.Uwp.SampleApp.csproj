﻿<?xml version="1.0" encoding="utf-8"?>
<Project ToolsVersion="14.0" DefaultTargets="Build" xmlns="http://schemas.microsoft.com/developer/msbuild/2003">
  <Import Project="$(MSBuildExtensionsPath)\$(MSBuildToolsVersion)\Microsoft.Common.props" Condition="Exists('$(MSBuildExtensionsPath)\$(MSBuildToolsVersion)\Microsoft.Common.props')" />
  <PropertyGroup>
    <Configuration Condition=" '$(Configuration)' == '' ">Debug</Configuration>
    <Platform Condition=" '$(Platform)' == '' ">x86</Platform>
    <ProjectGuid>{719C43C6-8753-4395-ADAA-2FCC70F76BF3}</ProjectGuid>
    <OutputType>AppContainerExe</OutputType>
    <AppDesignerFolder>Properties</AppDesignerFolder>
    <RootNamespace>Microsoft.Toolkit.Uwp.SampleApp</RootNamespace>
    <AssemblyName>Microsoft.Toolkit.Uwp.SampleApp</AssemblyName>
    <DefaultLanguage>en-US</DefaultLanguage>
    <TargetPlatformIdentifier>UAP</TargetPlatformIdentifier>
    <TargetPlatformVersion>10.0.14393.0</TargetPlatformVersion>
    <TargetPlatformMinVersion>10.0.10586.0</TargetPlatformMinVersion>
    <MinimumVisualStudioVersion>14</MinimumVisualStudioVersion>
    <FileAlignment>512</FileAlignment>
    <ProjectTypeGuids>{A5A43C5B-DE2A-4C0C-9213-0A381AF9435A};{FAE04EC0-301F-11D3-BF4B-00C04F79EFBC}</ProjectTypeGuids>
    <PackageCertificateKeyFile>Microsoft.Toolkit.Uwp.SampleApp_TemporaryKey.pfx</PackageCertificateKeyFile>
    <AppxAutoIncrementPackageRevision>True</AppxAutoIncrementPackageRevision>
    <AppxBundle>Always</AppxBundle>
    <AppxBundlePlatforms>x64</AppxBundlePlatforms>
  </PropertyGroup>
  <PropertyGroup Condition="'$(Configuration)|$(Platform)' == 'Debug|x86'">
    <DebugSymbols>true</DebugSymbols>
    <OutputPath>bin\x86\Debug\</OutputPath>
    <DefineConstants>DEBUG;TRACE;NETFX_CORE;WINDOWS_UWP</DefineConstants>
    <NoWarn>;2008</NoWarn>
    <DebugType>full</DebugType>
    <PlatformTarget>x86</PlatformTarget>
    <UseVSHostingProcess>false</UseVSHostingProcess>
    <ErrorReport>prompt</ErrorReport>
    <Prefer32Bit>true</Prefer32Bit>
    <DocumentationFile>
    </DocumentationFile>
    <CodeAnalysisRuleSet>microsoft.toolkit.uwp.sampleapp.ruleset</CodeAnalysisRuleSet>
  </PropertyGroup>
  <PropertyGroup Condition="'$(Configuration)|$(Platform)' == 'Release|x86'">
    <OutputPath>bin\x86\Release\</OutputPath>
    <DefineConstants>TRACE;NETFX_CORE;WINDOWS_UWP</DefineConstants>
    <Optimize>true</Optimize>
    <NoWarn>;2008</NoWarn>
    <DebugType>pdbonly</DebugType>
    <PlatformTarget>x86</PlatformTarget>
    <UseVSHostingProcess>false</UseVSHostingProcess>
    <ErrorReport>prompt</ErrorReport>
    <Prefer32Bit>true</Prefer32Bit>
    <UseDotNetNativeToolchain>true</UseDotNetNativeToolchain>
    <RunCodeAnalysis>true</RunCodeAnalysis>
    <TreatWarningsAsErrors>true</TreatWarningsAsErrors>
    <DocumentationFile>
    </DocumentationFile>
    <CodeAnalysisRuleSet>microsoft.toolkit.uwp.sampleapp.ruleset</CodeAnalysisRuleSet>
  </PropertyGroup>
  <PropertyGroup Condition="'$(Configuration)|$(Platform)' == 'Debug|ARM'">
    <DebugSymbols>true</DebugSymbols>
    <OutputPath>bin\ARM\Debug\</OutputPath>
    <DefineConstants>DEBUG;TRACE;NETFX_CORE;WINDOWS_UWP</DefineConstants>
    <NoWarn>;2008</NoWarn>
    <DebugType>full</DebugType>
    <PlatformTarget>ARM</PlatformTarget>
    <UseVSHostingProcess>false</UseVSHostingProcess>
    <ErrorReport>prompt</ErrorReport>
    <Prefer32Bit>true</Prefer32Bit>
    <CodeAnalysisRuleSet>microsoft.toolkit.uwp.sampleapp.ruleset</CodeAnalysisRuleSet>
  </PropertyGroup>
  <PropertyGroup Condition="'$(Configuration)|$(Platform)' == 'Release|ARM'">
    <OutputPath>bin\ARM\Release\</OutputPath>
    <DefineConstants>TRACE;NETFX_CORE;WINDOWS_UWP</DefineConstants>
    <Optimize>true</Optimize>
    <NoWarn>;2008</NoWarn>
    <DebugType>pdbonly</DebugType>
    <PlatformTarget>ARM</PlatformTarget>
    <UseVSHostingProcess>false</UseVSHostingProcess>
    <ErrorReport>prompt</ErrorReport>
    <Prefer32Bit>true</Prefer32Bit>
    <UseDotNetNativeToolchain>true</UseDotNetNativeToolchain>
    <RunCodeAnalysis>true</RunCodeAnalysis>
    <TreatWarningsAsErrors>true</TreatWarningsAsErrors>
    <DocumentationFile>
    </DocumentationFile>
    <CodeAnalysisRuleSet>microsoft.toolkit.uwp.sampleapp.ruleset</CodeAnalysisRuleSet>
  </PropertyGroup>
  <PropertyGroup Condition="'$(Configuration)|$(Platform)' == 'Debug|x64'">
    <DebugSymbols>true</DebugSymbols>
    <OutputPath>bin\x64\Debug\</OutputPath>
    <DefineConstants>DEBUG;TRACE;NETFX_CORE;WINDOWS_UWP</DefineConstants>
    <NoWarn>;2008</NoWarn>
    <DebugType>full</DebugType>
    <PlatformTarget>x64</PlatformTarget>
    <UseVSHostingProcess>false</UseVSHostingProcess>
    <ErrorReport>prompt</ErrorReport>
    <Prefer32Bit>true</Prefer32Bit>
    <CodeAnalysisRuleSet>microsoft.toolkit.uwp.sampleapp.ruleset</CodeAnalysisRuleSet>
  </PropertyGroup>
  <PropertyGroup Condition="'$(Configuration)|$(Platform)' == 'Release|x64'">
    <OutputPath>bin\x64\Release\</OutputPath>
    <DefineConstants>TRACE;NETFX_CORE;WINDOWS_UWP</DefineConstants>
    <Optimize>true</Optimize>
    <NoWarn>;2008</NoWarn>
    <DebugType>pdbonly</DebugType>
    <PlatformTarget>x64</PlatformTarget>
    <UseVSHostingProcess>false</UseVSHostingProcess>
    <ErrorReport>prompt</ErrorReport>
    <Prefer32Bit>true</Prefer32Bit>
    <UseDotNetNativeToolchain>true</UseDotNetNativeToolchain>
    <RunCodeAnalysis>true</RunCodeAnalysis>
    <TreatWarningsAsErrors>true</TreatWarningsAsErrors>
    <DocumentationFile>
    </DocumentationFile>
    <CodeAnalysisRuleSet>microsoft.toolkit.uwp.sampleapp.ruleset</CodeAnalysisRuleSet>
  </PropertyGroup>
  <ItemGroup>
    <!-- A reference to the entire .Net Framework and Windows SDK are automatically included -->
    <Content Include="..\githubresources\badges\windows10_anniversary.png">
      <Link>Assets\Badges\windows10_anniversary.png</Link>
    </Content>
    <Content Include="..\githubresources\badges\windows10_creators.png">
      <Link>Assets\Badges\windows10_creators.png</Link>
    </Content>
    <Content Include="Assets\Helpers.png" />
    <Content Include="Assets\NotificationAssets\Cloudy-Square.png" />
    <Content Include="Assets\NotificationAssets\Cloudy.png" />
    <Content Include="Assets\NotificationAssets\Drizzle-Square.png" />
    <Content Include="Assets\NotificationAssets\Drizzle.png" />
    <Content Include="Assets\NotificationAssets\Haze-Square.png" />
    <Content Include="Assets\NotificationAssets\Haze.png" />
    <Content Include="Assets\NotificationAssets\Mostly Cloudy-Background.jpg" />
    <Content Include="Assets\NotificationAssets\Mostly Cloudy-Square.png" />
    <Content Include="Assets\NotificationAssets\Mostly Cloudy.png" />
    <Content Include="Assets\NotificationAssets\Slight Drizzle-Square.png" />
    <Content Include="Assets\NotificationAssets\Slight Drizzle.png" />
    <Content Include="Assets\NotificationAssets\Snow-Square.png" />
    <Content Include="Assets\NotificationAssets\Snow.png" />
    <Content Include="Assets\NotificationAssets\Sunny-Square.png" />
    <Content Include="Assets\NotificationAssets\Sunny.png" />
    <Content Include="Assets\NotificationAssets\Thunderstorms-Square.png" />
    <Content Include="Assets\NotificationAssets\Thunderstorms.png" />
    <Content Include="Assets\Photos\BigFourSummerHeat.png" />
    <Content Include="Assets\Photos\BisonBadlandsChillin.png" />
    <Content Include="Assets\Photos\ColumbiaRiverGorge.png" />
    <Content Include="Assets\Photos\GiantSlabInOregon.png" />
    <Content Include="Assets\Photos\GrandTetons.png" />
    <Content Include="Assets\Photos\ImageExPlaceholder.jpg" />
    <Content Include="Assets\Photos\LakeAnnMushroom.png" />
    <Content Include="Assets\Photos\LunchBreak.png" />
    <Content Include="Assets\Photos\MilkyWayStHelensHikePurple.png" />
    <Content Include="Assets\Photos\MitchellButtes.png" />
    <Content Include="Assets\Photos\MultnomahFalls.png" />
    <Content Include="Assets\Photos\NorthernCascadesReflection.png" />
    <Content Include="Assets\Photos\NovemberHikeWaterfall.png" />
    <Content Include="Assets\Photos\OregonWineryNamaste.png" />
    <Content Include="Assets\Photos\Owl.png" />
    <Content Include="Assets\Photos\PaintedHillsPathway.png" />
    <Content Include="Assets\Photos\RunningDogPacificCity.png" />
    <Content Include="Assets\Photos\ShootingOnAutoOnTheDrone.png" />
    <Content Include="Assets\Photos\SmithnRockDownTheRiverView.png" />
    <Content Include="Assets\Photos\SnowyInterbayt.png" />
    <Content Include="Assets\Photos\SpeedTripleAtristsPoint.png" />
    <Content Include="Assets\Photos\Van.png" />
    <Content Include="Assets\Photos\WestSeattleView.png" />
    <Content Include="Assets\ToolkitLogoTransparent.png" />
    <Content Include="Assets\UWPCommunityToolkitSampleAppAppList.scale-100.png" />
    <Content Include="Assets\UWPCommunityToolkitSampleAppAppList.scale-125.png" />
    <Content Include="Assets\UWPCommunityToolkitSampleAppAppList.scale-150.png" />
    <Content Include="Assets\UWPCommunityToolkitSampleAppAppList.scale-200.png" />
    <Content Include="Assets\UWPCommunityToolkitSampleAppAppList.scale-400.png" />
    <Content Include="Assets\UWPCommunityToolkitSampleAppAppList.targetsize-16.png" />
    <Content Include="Assets\UWPCommunityToolkitSampleAppAppList.targetsize-16_altform-unplated.png" />
    <Content Include="Assets\UWPCommunityToolkitSampleAppAppList.targetsize-20.png" />
    <Content Include="Assets\UWPCommunityToolkitSampleAppAppList.targetsize-20_altform-unplated.png" />
    <Content Include="Assets\UWPCommunityToolkitSampleAppAppList.targetsize-24.png" />
    <Content Include="Assets\UWPCommunityToolkitSampleAppAppList.targetsize-24_altform-unplated.png" />
    <Content Include="Assets\UWPCommunityToolkitSampleAppAppList.targetsize-256.png" />
    <Content Include="Assets\UWPCommunityToolkitSampleAppAppList.targetsize-256_altform-unplated.png" />
    <Content Include="Assets\UWPCommunityToolkitSampleAppAppList.targetsize-30.png" />
    <Content Include="Assets\UWPCommunityToolkitSampleAppAppList.targetsize-30_altform-unplated.png" />
    <Content Include="Assets\UWPCommunityToolkitSampleAppAppList.targetsize-32.png" />
    <Content Include="Assets\UWPCommunityToolkitSampleAppAppList.targetsize-32_altform-unplated.png" />
    <Content Include="Assets\UWPCommunityToolkitSampleAppAppList.targetsize-36.png" />
    <Content Include="Assets\UWPCommunityToolkitSampleAppAppList.targetsize-36_altform-unplated.png" />
    <Content Include="Assets\UWPCommunityToolkitSampleAppAppList.targetsize-40.png" />
    <Content Include="Assets\UWPCommunityToolkitSampleAppAppList.targetsize-40_altform-unplated.png" />
    <Content Include="Assets\UWPCommunityToolkitSampleAppAppList.targetsize-48.png" />
    <Content Include="Assets\UWPCommunityToolkitSampleAppAppList.targetsize-48_altform-unplated.png" />
    <Content Include="Assets\UWPCommunityToolkitSampleAppAppList.targetsize-60.png" />
    <Content Include="Assets\UWPCommunityToolkitSampleAppAppList.targetsize-60_altform-unplated.png" />
    <Content Include="Assets\UWPCommunityToolkitSampleAppAppList.targetsize-64.png" />
    <Content Include="Assets\UWPCommunityToolkitSampleAppAppList.targetsize-64_altform-unplated.png" />
    <Content Include="Assets\UWPCommunityToolkitSampleAppAppList.targetsize-72.png" />
    <Content Include="Assets\UWPCommunityToolkitSampleAppAppList.targetsize-72_altform-unplated.png" />
    <Content Include="Assets\UWPCommunityToolkitSampleAppAppList.targetsize-80.png" />
    <Content Include="Assets\UWPCommunityToolkitSampleAppAppList.targetsize-80_altform-unplated.png" />
    <Content Include="Assets\UWPCommunityToolkitSampleAppAppList.targetsize-96.png" />
    <Content Include="Assets\UWPCommunityToolkitSampleAppAppList.targetsize-96_altform-unplated.png" />
    <Content Include="Assets\UWPCommunityToolkitSampleAppBadgeLogo.scale-100.png" />
    <Content Include="Assets\UWPCommunityToolkitSampleAppBadgeLogo.scale-125.png" />
    <Content Include="Assets\UWPCommunityToolkitSampleAppBadgeLogo.scale-150.png" />
    <Content Include="Assets\UWPCommunityToolkitSampleAppBadgeLogo.scale-200.png" />
    <Content Include="Assets\UWPCommunityToolkitSampleAppBadgeLogo.scale-400.png" />
    <Content Include="Assets\UWPCommunityToolkitSampleAppLargeTile.scale-100.png" />
    <Content Include="Assets\UWPCommunityToolkitSampleAppLargeTile.scale-125.png" />
    <Content Include="Assets\UWPCommunityToolkitSampleAppLargeTile.scale-150.png" />
    <Content Include="Assets\UWPCommunityToolkitSampleAppLargeTile.scale-200.png" />
    <Content Include="Assets\UWPCommunityToolkitSampleAppLargeTile.scale-400.png" />
    <Content Include="Assets\UWPCommunityToolkitSampleAppMedTile.scale-100.png" />
    <Content Include="Assets\UWPCommunityToolkitSampleAppMedTile.scale-125.png" />
    <Content Include="Assets\UWPCommunityToolkitSampleAppMedTile.scale-150.png" />
    <Content Include="Assets\UWPCommunityToolkitSampleAppMedTile.scale-200.png" />
    <Content Include="Assets\UWPCommunityToolkitSampleAppMedTile.scale-400.png" />
    <Content Include="Assets\UWPCommunityToolkitSampleAppSmallTile.scale-100.png" />
    <Content Include="Assets\UWPCommunityToolkitSampleAppSmallTile.scale-125.png" />
    <Content Include="Assets\UWPCommunityToolkitSampleAppSmallTile.scale-150.png" />
    <Content Include="Assets\UWPCommunityToolkitSampleAppSmallTile.scale-200.png" />
    <Content Include="Assets\UWPCommunityToolkitSampleAppSmallTile.scale-400.png" />
    <Content Include="Assets\UWPCommunityToolkitSampleAppSplashScreen.scale-100.png" />
    <Content Include="Assets\UWPCommunityToolkitSampleAppSplashScreen.scale-125.png" />
    <Content Include="Assets\UWPCommunityToolkitSampleAppSplashScreen.scale-150.png" />
    <Content Include="Assets\UWPCommunityToolkitSampleAppSplashScreen.scale-200.png" />
    <Content Include="Assets\UWPCommunityToolkitSampleAppSplashScreen.scale-400.png" />
    <Content Include="Assets\UWPCommunityToolkitSampleAppStoreLogo.scale-100.png" />
    <Content Include="Assets\UWPCommunityToolkitSampleAppStoreLogo.scale-125.png" />
    <Content Include="Assets\ToolkitLogo.png" />
    <Content Include="Assets\UWPCommunityToolkitSampleAppStoreLogo.scale-150.png" />
    <Content Include="Assets\UWPCommunityToolkitSampleAppStoreLogo.scale-200.png" />
    <Content Include="Assets\UWPCommunityToolkitSampleAppStoreLogo.scale-400.png" />
    <Content Include="Assets\UWPCommunityToolkitSampleAppWideTile.scale-100.png" />
    <Content Include="Assets\UWPCommunityToolkitSampleAppWideTile.scale-125.png" />
    <Content Include="Assets\UWPCommunityToolkitSampleAppWideTile.scale-150.png" />
    <Content Include="Assets\UWPCommunityToolkitSampleAppWideTile.scale-200.png" />
    <Content Include="Assets\UWPCommunityToolkitSampleAppWideTile.scale-400.png" />
    <Content Include="Assets\Wide310x150Logo.scale-400.png" />
    <Content Include="Icons\Animations.png" />
    <Content Include="Icons\About.png" />
    <Content Include="Icons\Helpers.png" />
    <Content Include="Icons\Foundation.png" />
    <Content Include="Icons\Layouts.png" />
    <Content Include="Icons\More.png" />
    <Content Include="Icons\Notifications.png" />
    <Content Include="Icons\Services.png" />
    <Content Include="SamplePages\AdvancedCollectionView\AdvancedCollectionView.png" />
    <Content Include="SamplePages\Bing Service\BingCode.bind" />
    <Content Include="SamplePages\Bing Service\icon.png" />
    <Content Include="SamplePages\BladeView\BladeView.png" />
    <Content Include="SamplePages\Blur\BlurBehavior.png" />
    <Content Include="SamplePages\DropShadowPanel\DropShadowPanel.png" />
    <Content Include="SamplePages\FadeHeader\FadeHeaderBehavior.png" />
    <Content Include="SamplePages\DropShadowPanel\Trex.png" />
    <Content Include="SamplePages\DropShadowPanel\Unicorn.png" />
    <Content Include="SamplePages\Frameworks and Toolkits\FrameworksAndToolkits.png" />
    <Content Include="SamplePages\GridSplitter\GridSplitter.png" />
    <Content Include="SamplePages\Facebook Service\FacebookLogo.png" />
    <Content Include="SamplePages\Fade\FadeBehavior.png" />
    <Content Include="SamplePages\HamburgerMenu\HamburgerMenu.png" />
    <Content Include="SamplePages\HeaderedTextBlock\HeaderedTextBlock.png" />
    <Content Include="SamplePages\ImageCache\ImageEx.png" />
    <Content Include="SamplePages\ImageEx\ImageEx.png" />
    <Content Include="SamplePages\Incremental Loading Collection\icon.png" />
    <Content Include="SamplePages\Light\LightBehavior.png" />
    <Content Include="SamplePages\LinkedIn Service\LinkedInLogo.png" />
    <Content Include="SamplePages\MarkdownTextBlock\MarkdownTextBlock.png" />
    <Content Include="SamplePages\MasterDetailsView\MasterDetailsView.png" />
    <Content Include="SamplePages\Microsoft Graph Service\OfficeLogo.png" />
    <Content Include="SamplePages\Microsoft Graph Service\user.png" />
    <Content Include="SamplePages\Microsoft Translator Service\TranslatorService.png" />
    <Content Include="SamplePages\MosaicControl\Animations.png" />
    <Content Include="SamplePages\MosaicControl\MosaicControl.png" />
    <Content Include="SamplePages\Offset\OffsetBehavior.png" />
    <Content Include="SamplePages\PrintHelper\PrintHelper.png" />
    <Content Include="SamplePages\PullToRefreshListView\PullToRefreshListView.png" />
    <Content Include="SamplePages\ScrollHeader\ScrollHeader.png" />
    <Content Include="SamplePages\RadialGauge\RadialGauge.png" />
    <Content Include="SamplePages\RangeSelector\RangeSelector.png" />
    <Content Include="SamplePages\AdaptiveGridView\AdaptiveGridView.png" />
    <Content Include="SamplePages\ReorderGridAnimation\ReorderGrid.png" />
    <Content Include="SamplePages\Rotate\RotateBehavior.png" />
    <Content Include="SamplePages\LiveTile\icon.jpg" />
    <Content Include="SamplePages\RotatorTile\RotatorTile.png" />
    <Content Include="SamplePages\Scale\ScaleBehavior.png" />
    <Content Include="SamplePages\SlidableListItem\SlidableListItem.png" />
    <Content Include="SamplePages\Object Storage\ObjectStorage.png" />
    <Content Include="SamplePages\SurfaceDialTextboxHelper\SurfaceDialTextboxHelper.png" />
    <Content Include="SamplePages\TextBoxMask\TextBoxMask.png" />
    <Content Include="SamplePages\Toast\icon.jpg" />
    <Content Include="SamplePages\Twitter Service\TwitterCode.bind" />
    <Content Include="SamplePages\Twitter Service\icon.png" />
    <Content Include="SamplePages\Facebook Service\FacebookCode.bind" />
    <Content Include="SamplePages\HamburgerMenu\HamburgerMenuCode.bind" />
    <Content Include="SamplePages\HeaderedTextBlock\HeaderedTextBlockCode.bind" />
    <Content Include="SamplePages\Useful links\UsefulLinks.png" />
    <Content Include="SamplePages\WrapPanel\WrapPanel.png" />
    <None Include="Microsoft.Toolkit.Uwp.SampleApp.ruleset" />
    <Content Include="SamplePages\Twitter Service\TwitterLogo.png" />
    <Content Include="SamplePages\WeatherLiveTileAndToast\WeatherLiveTileAndToast.png" />
    <Content Include="SamplePages\WeatherLiveTileAndToast\WeatherLiveTileAndToastCode.bind" />
    <Content Include="SamplePages\ImageEx\ImageExCode.bind" />
    <Content Include="SamplePages\Offset\OffsetBehaviorCode.bind" />
    <Content Include="SamplePages\Fade\FadeBehaviorCode.bind" />
    <Content Include="SamplePages\PullToRefreshListView\PullToRefreshListViewCode.bind" />
    <Content Include="SamplePages\RadialGauge\RadialGaugeCode.bind" />
    <Content Include="SamplePages\Rotate\RotateBehaviorCode.bind" />
    <Content Include="SamplePages\Scale\ScaleBehaviorCode.bind" />
    <Content Include="SamplePages\SlidableListItem\SlidableListItemCode.bind" />
    <Content Include="Assets\Photos\Photos.json" />
    <Content Include="Assets\Photos\OnlinePhotos.json" />
    <None Include="project.json" />
    <Content Include="Assets\Html\CSharp.html" />
    <Content Include="Assets\Html\Json.html" />
    <Content Include="Assets\Html\Xaml.html" />
    <Content Include="Assets\Html\Xml.html" />
    <Content Include="Assets\Prettify\prettify.css" />
    <Content Include="Assets\Prettify\prettify.js" />
    <Content Include="Assets\Prettify\run_prettify.js" />
    <Content Include="SamplePages\RangeSelector\RangeSelectorCode.bind" />
    <Content Include="SamplePages\AdaptiveGridView\AdaptiveGridViewCode.bind" />
    <Content Include="SamplePages\samples.json" />
    <None Include="readme.md" />
    <Content Include="SamplePages\LiveTile\LiveTileCode.bind" />
    <Content Include="SamplePages\Toast\ToastCode.bind" />
    <Content Include="SamplePages\RotatorTile\RotatorTileCode.bind" />
    <Content Include="SamplePages\Blur\BlurBehaviorCode.bind" />
    <Content Include="SamplePages\Blur\BlurBehaviorXaml.bind" />
    <Content Include="SamplePages\Offset\OffsetBehaviorXaml.bind" />
    <Content Include="SamplePages\Fade\FadeBehaviorXaml.bind" />
    <Content Include="SamplePages\Scale\ScaleBehaviorXaml.bind" />
    <Content Include="SamplePages\Rotate\RotateBehaviorXaml.bind" />
    <Content Include="SamplePages\BladeView\BladeCode.bind" />
    <Content Include="SamplePages\ScrollHeader\ScrollHeaderCode.bind" />
    <Content Include="SamplePages\GridSplitter\GridSplitter.bind" />
    <Content Include="SamplePages\FadeHeader\FadeHeaderBehaviorCode.bind" />
    <Content Include="SamplePages\FadeHeader\FadeHeaderBehaviorXaml.bind" />
    <Content Include="SamplePages\ImageCache\ImageCacheXaml.bind" />
    <Content Include="SamplePages\LinkedIn Service\LinkedInCode.bind" />
    <Content Include="SamplePages\Incremental Loading Collection\IncrementalLoadingCollectionCode.bind" />
    <Content Include="SamplePages\ImageCache\ImageCacheCode.bind" />
    <Content Include="SamplePages\DropShadowPanel\DropShadowPanelXaml.bind" />
    <Content Include="SamplePages\LiveTile\LiveTileCodeJavaScript.bind" />
    <Content Include="SamplePages\Toast\ToastCodeJavaScript.bind" />
    <Content Include="SamplePages\Object Storage\ObjectStorageCode.bind" />
    <Content Include="SamplePages\WeatherLiveTileAndToast\WeatherLiveTileAndToastCodeJavaScript.bind" />
    <Content Include="SamplePages\Microsoft Graph Service\MicrosoftGraphCode.bind" />
    <Content Include="SamplePages\BackgroundTaskHelper\BackgroundTaskHelperCode.bind" />
    <Content Include="SamplePages\MasterDetailsView\MasterDetailsView.bind" />
    <Content Include="SamplePages\ConnectionHelper\ConnectionHelperCode.bind" />
    <Content Include="SamplePages\PrintHelper\PrintHelperCode.bind" />
    <Content Include="SamplePages\SystemInformation\SystemInformationCode.bind" />
    <Content Include="SamplePages\DispatcherHelper\DispatcherHelperCode.bind" />
    <Content Include="SamplePages\ReorderGridAnimation\ReorderGrid.bind" />
    <Content Include="SamplePages\Light\LightBehaviorCode.bind" />
    <Content Include="SamplePages\Light\LightBehaviorXaml.bind" />
    <Content Include="SamplePages\TextBoxMask\TextBoxMask.bind" />
    <Content Include="SamplePages\MosaicControl\MosaicControl.bind">
      <SubType>Designer</SubType>
    </Content>
    <Content Include="SamplePages\SurfaceDialTextboxHelper\SurfaceDialTextboxHelperCode.bind">
      <SubType>Designer</SubType>
    </Content>
    <Content Include="SamplePages\WrapPanel\WrapPanel.bind" />
    <Content Include="SamplePages\MasterDetailsView\MasterDetailsViewCode.bind" />
    <Content Include="SamplePages\Microsoft Translator Service\MicrosoftTranslatorCode.bind" />
    <Content Include="SamplePages\MarkdownTextBlock\MarkdownTextBlock.bind" />
    <Content Include="SamplePages\MarkdownTextBlock\InitialContent.md" />
    <Content Include="SamplePages\AdvancedCollectionView\AdvancedCollectionView.bind" />
  </ItemGroup>
  <ItemGroup>
    <Compile Include="App.xaml.cs">
      <DependentUpon>App.xaml</DependentUpon>
    </Compile>
    <Compile Include="Common\Constants.cs" />
    <Compile Include="Common\DelegateCommand{T}.cs" />
    <Compile Include="Common\EnumConverter.cs" />
    <Compile Include="Common\SolidColorBrushConverter.cs" />
    <Compile Include="Common\DelegateCommand.cs" />
    <Compile Include="Common\Tools.cs" />
    <Compile Include="Data\PhotoDataItemWithDimension.cs" />
    <Compile Include="Models\Email.cs" />
    <Compile Include="SamplePages\AdvancedCollectionView\AdvancedCollectionViewPage.xaml.cs">
      <DependentUpon>AdvancedCollectionViewPage.xaml</DependentUpon>
    </Compile>
    <Compile Include="SamplePages\ConnectionHelper\ConnectionHelperPage.xaml.cs">
      <DependentUpon>ConnectionHelperPage.xaml</DependentUpon>
    </Compile>
    <Compile Include="SamplePages\BackgroundTaskHelper\BackgroundTaskHelperPage.xaml.cs">
      <DependentUpon>BackgroundTaskHelperPage.xaml</DependentUpon>
    </Compile>
    <Compile Include="SamplePages\DispatcherHelper\DispatcherHelperPage.xaml.cs">
      <DependentUpon>DispatcherHelperPage.xaml</DependentUpon>
    </Compile>
    <Compile Include="SamplePages\DropShadowPanel\DropShadowPanelPage.xaml.cs">
      <DependentUpon>DropShadowPanelPage.xaml</DependentUpon>
    </Compile>
    <Compile Include="SamplePages\Facebook Service\FacebookPhotoTemplateSelector.cs" />
    <Compile Include="Controls\CodeRenderer\CodeRenderer.Properties.cs" />
    <Compile Include="Controls\CodeRenderer\CodeRenderer.cs" />
    <Compile Include="Controls\PropertyControl.xaml.cs">
      <DependentUpon>PropertyControl.xaml</DependentUpon>
    </Compile>
    <Compile Include="Data\PhotoDataItem.cs" />
    <Compile Include="Data\PhotosDataSource.cs" />
    <Compile Include="Models\Item.cs" />
    <Compile Include="Models\PropertyDescriptor\SliderPropertyOptions.cs" />
    <Compile Include="Models\PropertyDescriptor\ValueHolder.cs" />
    <Compile Include="Models\PropertyDescriptor\PropertyOptions.cs" />
    <Compile Include="Models\PropertyDescriptor\PropertyKind.cs" />
    <Compile Include="Models\PropertyDescriptor\PropertyDescriptor.cs" />
    <Compile Include="Common\BindableBase.cs" />
    <Compile Include="SamplePages\Bing Service\BingPage.xaml.cs">
      <DependentUpon>BingPage.xaml</DependentUpon>
    </Compile>
    <Compile Include="SamplePages\BladeView\BladePage.xaml.cs">
      <DependentUpon>BladePage.xaml</DependentUpon>
    </Compile>
    <Compile Include="SamplePages\Blur\BlurBehaviorPage.xaml.cs">
      <DependentUpon>BlurBehaviorPage.xaml</DependentUpon>
    </Compile>
<<<<<<< HEAD
    <Compile Include="SamplePages\MarkdownTextBlock\MarkdownTextBlockPage.xaml.cs">
      <DependentUpon>MarkdownTextBlockPage.xaml</DependentUpon>
=======
    <Compile Include="SamplePages\Frameworks and Toolkits\FrameworksAndToolkitsPage.xaml.cs">
      <DependentUpon>FrameworksAndToolkitsPage.xaml</DependentUpon>
>>>>>>> 185e6bf4
    </Compile>
    <Compile Include="SamplePages\Microsoft Translator Service\MicrosoftTranslatorPage.xaml.cs">
      <DependentUpon>MicrosoftTranslatorPage.xaml</DependentUpon>
    </Compile>
    <Compile Include="SamplePages\MosaicControl\MosaicControlPage.xaml.cs">
      <DependentUpon>MosaicControlPage.xaml</DependentUpon>
    </Compile>
    <Compile Include="SamplePages\ScrollHeader\ScrollHeaderPage.xaml.cs">
      <DependentUpon>ScrollHeaderPage.xaml</DependentUpon>
    </Compile>
    <Compile Include="SamplePages\GridSplitter\GridSplitterPage.xaml.cs">
      <DependentUpon>GridSplitterPage.xaml</DependentUpon>
    </Compile>
    <Compile Include="SamplePages\FadeHeader\FadeHeaderBehaviorPage.xaml.cs">
      <DependentUpon>FadeHeaderBehaviorPage.xaml</DependentUpon>
    </Compile>
    <Compile Include="SamplePages\Incremental Loading Collection\IncrementalLoadingCollectionPage.xaml.cs">
      <DependentUpon>IncrementalLoadingCollectionPage.xaml</DependentUpon>
    </Compile>
    <Compile Include="SamplePages\Incremental Loading Collection\PeopleSource.cs" />
    <Compile Include="SamplePages\Incremental Loading Collection\Person.cs" />
    <Compile Include="SamplePages\Light\LightBehaviorPage.xaml.cs">
      <DependentUpon>LightBehaviorPage.xaml</DependentUpon>
    </Compile>
    <Compile Include="SamplePages\LinkedIn Service\LinkedInPage.xaml.cs">
      <DependentUpon>LinkedInPage.xaml</DependentUpon>
    </Compile>
    <Compile Include="SamplePages\MasterDetailsView\MasterDetailsViewPage.xaml.cs">
      <DependentUpon>MasterDetailsViewPage.xaml</DependentUpon>
    </Compile>
    <Compile Include="SamplePages\Microsoft Graph Service\MicrosoftGraphPage.xaml.cs">
      <DependentUpon>MicrosoftGraphPage.xaml</DependentUpon>
    </Compile>
    <Compile Include="SamplePages\Microsoft Graph Service\MicrosoftGraphSource.cs" />
    <Compile Include="SamplePages\Microsoft Graph Service\MicrosoftGraphUIExtensions.cs" />
    <Compile Include="SamplePages\Microsoft Graph Service\SendMessageContentDialog.xaml.cs">
      <DependentUpon>SendMessageContentDialog.xaml</DependentUpon>
    </Compile>
    <Compile Include="SamplePages\ImageCache\ImageCachePage.xaml.cs">
      <DependentUpon>ImageCachePage.xaml</DependentUpon>
    </Compile>
    <Compile Include="SamplePages\PrintHelper\PrintHelperPage.xaml.cs">
      <DependentUpon>PrintHelperPage.xaml</DependentUpon>
    </Compile>
    <Compile Include="SamplePages\ReorderGridAnimation\ReorderGridPage.xaml.cs">
      <DependentUpon>ReorderGridPage.xaml</DependentUpon>
    </Compile>
    <Compile Include="SamplePages\RotatorTile\RotatorTilePage.xaml.cs">
      <DependentUpon>RotatorTilePage.xaml</DependentUpon>
    </Compile>
    <Compile Include="SamplePages\LiveTile\LiveTilePage.xaml.cs">
      <DependentUpon>LiveTilePage.xaml</DependentUpon>
    </Compile>
    <Compile Include="SamplePages\Object Storage\ObjectStoragePage.xaml.cs">
      <DependentUpon>ObjectStoragePage.xaml</DependentUpon>
    </Compile>
    <Compile Include="SamplePages\SurfaceDialTextboxHelper\SurfaceDialTextboxHelperPage.xaml.cs">
      <DependentUpon>SurfaceDialTextboxHelperPage.xaml</DependentUpon>
    </Compile>
    <Compile Include="SamplePages\SystemInformation\SystemInformationPage.xaml.cs">
      <DependentUpon>SystemInformationPage.xaml</DependentUpon>
    </Compile>
    <Compile Include="SamplePages\TextBoxMask\TextBoxMaskPage.xaml.cs">
      <DependentUpon>TextBoxMaskPage.xaml</DependentUpon>
    </Compile>
    <Compile Include="SamplePages\Toast\ToastPage.xaml.cs">
      <DependentUpon>ToastPage.xaml</DependentUpon>
    </Compile>
    <Compile Include="SamplePages\Twitter Service\TwitterPage.xaml.cs">
      <DependentUpon>TwitterPage.xaml</DependentUpon>
    </Compile>
    <Compile Include="SamplePages\Offset\OffsetBehaviorPage.xaml.cs">
      <DependentUpon>OffsetBehaviorPage.xaml</DependentUpon>
    </Compile>
    <Compile Include="SamplePages\Fade\FadeBehaviorPage.xaml.cs">
      <DependentUpon>FadeBehaviorPage.xaml</DependentUpon>
    </Compile>
    <Compile Include="SamplePages\Facebook Service\FacebookPage.xaml.cs">
      <DependentUpon>FacebookPage.xaml</DependentUpon>
    </Compile>
    <Compile Include="SamplePages\HamburgerMenu\HamburgerMenuPage.xaml.cs">
      <DependentUpon>HamburgerMenuPage.xaml</DependentUpon>
    </Compile>
    <Compile Include="SamplePages\HeaderedTextBlock\HeaderedTextBlockPage.xaml.cs">
      <DependentUpon>HeaderedTextBlockPage.xaml</DependentUpon>
    </Compile>
    <Compile Include="SamplePages\ImageEx\ImageExPage.xaml.cs">
      <DependentUpon>ImageExPage.xaml</DependentUpon>
    </Compile>
    <Compile Include="SamplePages\Useful links\UsefulLinksPage.xaml.cs">
      <DependentUpon>UsefulLinksPage.xaml</DependentUpon>
    </Compile>
    <Compile Include="SamplePages\WeatherLiveTileAndToast\WeatherLiveTileAndToastPage.xaml.cs">
      <DependentUpon>WeatherLiveTileAndToastPage.xaml</DependentUpon>
    </Compile>
    <Compile Include="SamplePages\PullToRefreshListView\PullToRefreshListViewPage.xaml.cs">
      <DependentUpon>PullToRefreshListViewPage.xaml</DependentUpon>
    </Compile>
    <Compile Include="SamplePages\Rotate\RotateBehaviorPage.xaml.cs">
      <DependentUpon>RotateBehaviorPage.xaml</DependentUpon>
    </Compile>
    <Compile Include="SamplePages\Scale\ScaleBehaviorPage.xaml.cs">
      <DependentUpon>ScaleBehaviorPage.xaml</DependentUpon>
    </Compile>
    <Compile Include="SamplePages\SlidableListItem\SlidableListItemPage.xaml.cs">
      <DependentUpon>SlidableListItemPage.xaml</DependentUpon>
    </Compile>
    <Compile Include="SamplePages\RadialGauge\RadialGaugePage.xaml.cs">
      <DependentUpon>RadialGaugePage.xaml</DependentUpon>
    </Compile>
    <Compile Include="SamplePages\RangeSelector\RangeSelectorPage.xaml.cs">
      <DependentUpon>RangeSelectorPage.xaml</DependentUpon>
    </Compile>
    <Compile Include="SamplePages\WrapPanel\WrapPanelPage.xaml.cs">
      <DependentUpon>WrapPanelPage.xaml</DependentUpon>
    </Compile>
    <Compile Include="Shell.xaml.cs">
      <DependentUpon>Shell.xaml</DependentUpon>
    </Compile>
    <Compile Include="Models\Option.cs" />
    <Compile Include="Models\SampleCategory.cs" />
    <Compile Include="Models\Sample.cs" />
    <Compile Include="Models\Samples.cs" />
    <Compile Include="Pages\About.xaml.cs">
      <DependentUpon>About.xaml</DependentUpon>
    </Compile>
    <Compile Include="SamplePages\AdaptiveGridView\AdaptiveGridViewPage.xaml.cs">
      <DependentUpon>AdaptiveGridViewPage.xaml</DependentUpon>
    </Compile>
    <Compile Include="Pages\SamplePicker.xaml.cs">
      <DependentUpon>SamplePicker.xaml</DependentUpon>
    </Compile>
    <Compile Include="Properties\AssemblyInfo.cs" />
  </ItemGroup>
  <ItemGroup>
    <AppxManifest Include="Package.appxmanifest">
      <SubType>Designer</SubType>
    </AppxManifest>
    <None Include="Microsoft.Toolkit.Uwp.SampleApp_TemporaryKey.pfx" />
  </ItemGroup>
  <ItemGroup>
    <Content Include="Properties\Default.rd.xml" />
  </ItemGroup>
  <ItemGroup>
    <ApplicationDefinition Include="App.xaml">
      <Generator>MSBuild:Compile</Generator>
      <SubType>Designer</SubType>
    </ApplicationDefinition>
    <Page Include="Controls\PropertyControl.xaml">
      <SubType>Designer</SubType>
      <Generator>MSBuild:Compile</Generator>
    </Page>
    <Page Include="SamplePages\AdvancedCollectionView\AdvancedCollectionViewPage.xaml">
      <SubType>Designer</SubType>
      <Generator>MSBuild:Compile</Generator>
    </Page>
    <Page Include="SamplePages\ConnectionHelper\ConnectionHelperPage.xaml">
      <Generator>MSBuild:Compile</Generator>
      <SubType>Designer</SubType>
    </Page>
    <Page Include="SamplePages\BackgroundTaskHelper\BackgroundTaskHelperPage.xaml">
      <SubType>Designer</SubType>
      <Generator>MSBuild:Compile</Generator>
    </Page>
    <Page Include="SamplePages\DispatcherHelper\DispatcherHelperPage.xaml">
      <SubType>Designer</SubType>
      <Generator>MSBuild:Compile</Generator>
    </Page>
    <Page Include="SamplePages\Bing Service\BingPage.xaml">
      <Generator>MSBuild:Compile</Generator>
      <SubType>Designer</SubType>
    </Page>
    <Page Include="SamplePages\BladeView\BladePage.xaml">
      <SubType>Designer</SubType>
      <Generator>MSBuild:Compile</Generator>
    </Page>
    <Page Include="SamplePages\Blur\BlurBehaviorPage.xaml">
      <Generator>MSBuild:Compile</Generator>
      <SubType>Designer</SubType>
    </Page>
<<<<<<< HEAD
    <Page Include="SamplePages\MarkdownTextBlock\MarkdownTextBlockPage.xaml">
      <SubType>Designer</SubType>
      <Generator>MSBuild:Compile</Generator>
=======
    <Page Include="SamplePages\Frameworks and Toolkits\FrameworksAndToolkitsPage.xaml">
      <Generator>MSBuild:Compile</Generator>
      <SubType>Designer</SubType>
>>>>>>> 185e6bf4
    </Page>
    <Page Include="SamplePages\Microsoft Translator Service\MicrosoftTranslatorPage.xaml">
      <Generator>MSBuild:Compile</Generator>
      <SubType>Designer</SubType>
    </Page>
    <Page Include="SamplePages\MosaicControl\MosaicControlPage.xaml">
      <Generator>MSBuild:Compile</Generator>
      <SubType>Designer</SubType>
    </Page>
    <Page Include="SamplePages\ScrollHeader\ScrollHeaderPage.xaml">
      <Generator>MSBuild:Compile</Generator>
      <SubType>Designer</SubType>
    </Page>
    <Page Include="SamplePages\DropShadowPanel\DropShadowPanelPage.xaml">
      <SubType>Designer</SubType>
      <Generator>MSBuild:Compile</Generator>
    </Page>
    <Page Include="SamplePages\GridSplitter\GridSplitterPage.xaml">
      <SubType>Designer</SubType>
      <Generator>MSBuild:Compile</Generator>
    </Page>
    <Page Include="SamplePages\FadeHeader\FadeHeaderBehaviorPage.xaml">
      <Generator>MSBuild:Compile</Generator>
      <SubType>Designer</SubType>
    </Page>
    <Page Include="SamplePages\Incremental Loading Collection\IncrementalLoadingCollectionPage.xaml">
      <Generator>MSBuild:Compile</Generator>
      <SubType>Designer</SubType>
    </Page>
    <Page Include="SamplePages\Light\LightBehaviorPage.xaml">
      <SubType>Designer</SubType>
      <Generator>MSBuild:Compile</Generator>
    </Page>
    <Page Include="SamplePages\LinkedIn Service\LinkedInPage.xaml">
      <SubType>Designer</SubType>
      <Generator>MSBuild:Compile</Generator>
    </Page>
    <Page Include="SamplePages\MasterDetailsView\MasterDetailsViewPage.xaml">
      <SubType>Designer</SubType>
      <Generator>MSBuild:Compile</Generator>
    </Page>
    <Page Include="SamplePages\Microsoft Graph Service\MicrosoftGraphPage.xaml">
      <Generator>MSBuild:Compile</Generator>
      <SubType>Designer</SubType>
    </Page>
    <Page Include="SamplePages\Microsoft Graph Service\SendMessageContentDialog.xaml">
      <Generator>MSBuild:Compile</Generator>
      <SubType>Designer</SubType>
    </Page>
    <Page Include="SamplePages\ImageCache\ImageCachePage.xaml">
      <Generator>MSBuild:Compile</Generator>
      <SubType>Designer</SubType>
    </Page>
    <Page Include="SamplePages\PrintHelper\PrintHelperPage.xaml">
      <Generator>MSBuild:Compile</Generator>
      <SubType>Designer</SubType>
    </Page>
    <Page Include="SamplePages\ReorderGridAnimation\ReorderGridPage.xaml">
      <SubType>Designer</SubType>
      <Generator>MSBuild:Compile</Generator>
    </Page>
    <Page Include="SamplePages\RotatorTile\RotatorTilePage.xaml">
      <Generator>MSBuild:Compile</Generator>
      <SubType>Designer</SubType>
    </Page>
    <Page Include="SamplePages\LiveTile\LiveTilePage.xaml">
      <Generator>MSBuild:Compile</Generator>
      <SubType>Designer</SubType>
    </Page>
    <Page Include="SamplePages\Offset\OffsetBehaviorPage.xaml">
      <SubType>Designer</SubType>
      <Generator>MSBuild:Compile</Generator>
    </Page>
    <Page Include="SamplePages\Fade\FadeBehaviorPage.xaml">
      <SubType>Designer</SubType>
      <Generator>MSBuild:Compile</Generator>
    </Page>
    <Page Include="SamplePages\Object Storage\ObjectStoragePage.xaml">
      <SubType>Designer</SubType>
      <Generator>MSBuild:Compile</Generator>
    </Page>
    <Page Include="SamplePages\SurfaceDialTextboxHelper\SurfaceDialTextboxHelperPage.xaml">
      <SubType>Designer</SubType>
      <Generator>MSBuild:Compile</Generator>
    </Page>
    <Page Include="SamplePages\SystemInformation\SystemInformationPage.xaml">
      <Generator>MSBuild:Compile</Generator>
      <SubType>Designer</SubType>
    </Page>
    <Page Include="SamplePages\TextBoxMask\TextBoxMaskPage.xaml">
      <Generator>MSBuild:Compile</Generator>
      <SubType>Designer</SubType>
    </Page>
    <Page Include="SamplePages\Toast\ToastPage.xaml">
      <Generator>MSBuild:Compile</Generator>
      <SubType>Designer</SubType>
    </Page>
    <Page Include="SamplePages\Twitter Service\TwitterPage.xaml">
      <Generator>MSBuild:Compile</Generator>
      <SubType>Designer</SubType>
    </Page>
    <Page Include="SamplePages\Facebook Service\FacebookPage.xaml">
      <Generator>MSBuild:Compile</Generator>
      <SubType>Designer</SubType>
    </Page>
    <Page Include="SamplePages\HamburgerMenu\HamburgerMenuPage.xaml">
      <Generator>MSBuild:Compile</Generator>
      <SubType>Designer</SubType>
    </Page>
    <Page Include="SamplePages\HeaderedTextBlock\HeaderedTextBlockPage.xaml">
      <SubType>Designer</SubType>
      <Generator>MSBuild:Compile</Generator>
    </Page>
    <Page Include="SamplePages\ImageEx\ImageExPage.xaml">
      <Generator>MSBuild:Compile</Generator>
      <SubType>Designer</SubType>
    </Page>
    <Page Include="SamplePages\Useful links\UsefulLinksPage.xaml">
      <Generator>MSBuild:Compile</Generator>
      <SubType>Designer</SubType>
    </Page>
    <Page Include="SamplePages\WeatherLiveTileAndToast\WeatherLiveTileAndToastPage.xaml">
      <SubType>Designer</SubType>
      <Generator>MSBuild:Compile</Generator>
    </Page>
    <Page Include="SamplePages\PullToRefreshListView\PullToRefreshListViewPage.xaml">
      <SubType>Designer</SubType>
      <Generator>MSBuild:Compile</Generator>
    </Page>
    <Page Include="SamplePages\RadialGauge\RadialGaugePage.xaml">
      <Generator>MSBuild:Compile</Generator>
      <SubType>Designer</SubType>
    </Page>
    <Page Include="SamplePages\RangeSelector\RangeSelectorPage.xaml">
      <Generator>MSBuild:Compile</Generator>
      <SubType>Designer</SubType>
    </Page>
    <Page Include="SamplePages\Rotate\RotateBehaviorPage.xaml">
      <SubType>Designer</SubType>
      <Generator>MSBuild:Compile</Generator>
    </Page>
    <Page Include="SamplePages\Scale\ScaleBehaviorPage.xaml">
      <SubType>Designer</SubType>
      <Generator>MSBuild:Compile</Generator>
    </Page>
    <Page Include="SamplePages\SlidableListItem\SlidableListItemPage.xaml">
      <SubType>Designer</SubType>
      <Generator>MSBuild:Compile</Generator>
    </Page>
    <Page Include="SamplePages\WrapPanel\WrapPanelPage.xaml">
      <Generator>MSBuild:Compile</Generator>
      <SubType>Designer</SubType>
    </Page>
    <Page Include="Shell.xaml">
      <Generator>MSBuild:Compile</Generator>
      <SubType>Designer</SubType>
    </Page>
    <Page Include="Pages\About.xaml">
      <SubType>Designer</SubType>
      <Generator>MSBuild:Compile</Generator>
    </Page>
    <Page Include="SamplePages\AdaptiveGridView\AdaptiveGridViewPage.xaml">
      <SubType>Designer</SubType>
      <Generator>MSBuild:Compile</Generator>
    </Page>
    <Page Include="Pages\SamplePicker.xaml">
      <SubType>Designer</SubType>
      <Generator>MSBuild:Compile</Generator>
    </Page>
  </ItemGroup>
  <ItemGroup>
    <ProjectReference Include="..\Notifications\Microsoft.Toolkit.Uwp.Notifications.UWP\Microsoft.Toolkit.Uwp.Notifications.UWP.csproj">
      <Project>{fb381278-f4ad-4703-a12a-c43ee0b231bd}</Project>
      <Name>Microsoft.Toolkit.Uwp.Notifications.UWP</Name>
    </ProjectReference>
    <ProjectReference Include="..\Microsoft.Toolkit.Uwp.Services\Microsoft.Toolkit.Uwp.Services.csproj">
      <Project>{7189a42d-6f1a-4fa3-8e00-e2c14fdf167a}</Project>
      <Name>Microsoft.Toolkit.Uwp.Services</Name>
    </ProjectReference>
    <ProjectReference Include="..\Microsoft.Toolkit.Uwp.UI.Animations\Microsoft.Toolkit.Uwp.UI.Animations.csproj">
      <Project>{b24a296c-b3eb-4e06-a64e-74ac2d1acc91}</Project>
      <Name>Microsoft.Toolkit.Uwp.UI.Animations</Name>
    </ProjectReference>
    <ProjectReference Include="..\Microsoft.Toolkit.Uwp.UI.Controls\Microsoft.Toolkit.Uwp.UI.Controls.csproj">
      <Project>{e9faabfb-d726-42c1-83c1-cb46a29fea81}</Project>
      <Name>Microsoft.Toolkit.Uwp.UI.Controls</Name>
    </ProjectReference>
    <ProjectReference Include="..\Microsoft.Toolkit.Uwp.UI\Microsoft.Toolkit.Uwp.UI.csproj">
      <Project>{3dd8aa7c-3569-4e51-992f-0c2257e8878e}</Project>
      <Name>Microsoft.Toolkit.Uwp.UI</Name>
    </ProjectReference>
    <ProjectReference Include="..\Microsoft.Toolkit.Uwp\Microsoft.Toolkit.Uwp.csproj">
      <Project>{805F80DF-75C6-4C2F-8FD9-B47F6D0DF5A3}</Project>
      <Name>Microsoft.Toolkit.Uwp</Name>
    </ProjectReference>
  </ItemGroup>
  <ItemGroup>
    <SDKReference Include="WindowsDesktop, Version=10.0.14393.0">
      <Name>Windows Desktop Extensions for the UWP</Name>
    </SDKReference>
    <SDKReference Include="WindowsMobile, Version=10.0.14393.0">
      <Name>Windows Mobile Extensions for the UWP</Name>
    </SDKReference>
  </ItemGroup>
  <ItemGroup />
  <PropertyGroup Condition=" '$(VisualStudioVersion)' == '' or '$(VisualStudioVersion)' &lt; '14.0' ">
    <VisualStudioVersion>14.0</VisualStudioVersion>
  </PropertyGroup>
  <PropertyGroup Condition="'$(Configuration)|$(Platform)' == 'Publish|x86'">
    <OutputPath>bin\x86\Publish\</OutputPath>
    <DefineConstants>CODE_ANALYSIS;TRACE;NETFX_CORE;WINDOWS_UWP;CODE_ANALYSIS</DefineConstants>
    <Optimize>true</Optimize>
    <TreatWarningsAsErrors>true</TreatWarningsAsErrors>
    <NoWarn>;2008</NoWarn>
    <NoStdLib>true</NoStdLib>
    <DebugType>pdbonly</DebugType>
    <PlatformTarget>x86</PlatformTarget>
    <RunCodeAnalysis>true</RunCodeAnalysis>
    <UseVSHostingProcess>false</UseVSHostingProcess>
    <ErrorReport>prompt</ErrorReport>
    <CodeAnalysisRuleSet>microsoft.toolkit.uwp.sampleapp.ruleset</CodeAnalysisRuleSet>
    <Prefer32Bit>true</Prefer32Bit>
  </PropertyGroup>
  <PropertyGroup Condition="'$(Configuration)|$(Platform)' == 'Publish|ARM'">
    <OutputPath>bin\ARM\Publish\</OutputPath>
    <DefineConstants>CODE_ANALYSIS;TRACE;NETFX_CORE;WINDOWS_UWP;CODE_ANALYSIS</DefineConstants>
    <Optimize>true</Optimize>
    <TreatWarningsAsErrors>true</TreatWarningsAsErrors>
    <NoWarn>;2008</NoWarn>
    <NoStdLib>true</NoStdLib>
    <DebugType>pdbonly</DebugType>
    <PlatformTarget>ARM</PlatformTarget>
    <RunCodeAnalysis>true</RunCodeAnalysis>
    <UseVSHostingProcess>false</UseVSHostingProcess>
    <ErrorReport>prompt</ErrorReport>
    <CodeAnalysisRuleSet>microsoft.toolkit.uwp.sampleapp.ruleset</CodeAnalysisRuleSet>
    <Prefer32Bit>true</Prefer32Bit>
  </PropertyGroup>
  <PropertyGroup Condition="'$(Configuration)|$(Platform)' == 'Publish|x64'">
    <OutputPath>bin\x64\Publish\</OutputPath>
    <DefineConstants>CODE_ANALYSIS;TRACE;NETFX_CORE;WINDOWS_UWP;CODE_ANALYSIS</DefineConstants>
    <Optimize>true</Optimize>
    <TreatWarningsAsErrors>true</TreatWarningsAsErrors>
    <NoWarn>;2008</NoWarn>
    <NoStdLib>true</NoStdLib>
    <DebugType>pdbonly</DebugType>
    <PlatformTarget>x64</PlatformTarget>
    <RunCodeAnalysis>true</RunCodeAnalysis>
    <UseVSHostingProcess>false</UseVSHostingProcess>
    <ErrorReport>prompt</ErrorReport>
    <CodeAnalysisRuleSet>microsoft.toolkit.uwp.sampleapp.ruleset</CodeAnalysisRuleSet>
    <Prefer32Bit>true</Prefer32Bit>
  </PropertyGroup>
  <Import Project="$(MSBuildExtensionsPath)\Microsoft\WindowsXaml\v$(VisualStudioVersion)\Microsoft.Windows.UI.Xaml.CSharp.targets" />
  <!-- To modify your build process, add your task inside one of the targets below and uncomment it.
       Other similar extension points exist, see Microsoft.Common.targets.
  <Target Name="BeforeBuild">
  </Target>
  <Target Name="AfterBuild">
  </Target>
  -->
</Project><|MERGE_RESOLUTION|>--- conflicted
+++ resolved
@@ -413,13 +413,11 @@
     <Compile Include="SamplePages\Blur\BlurBehaviorPage.xaml.cs">
       <DependentUpon>BlurBehaviorPage.xaml</DependentUpon>
     </Compile>
-<<<<<<< HEAD
     <Compile Include="SamplePages\MarkdownTextBlock\MarkdownTextBlockPage.xaml.cs">
       <DependentUpon>MarkdownTextBlockPage.xaml</DependentUpon>
-=======
+    </Compile>
     <Compile Include="SamplePages\Frameworks and Toolkits\FrameworksAndToolkitsPage.xaml.cs">
       <DependentUpon>FrameworksAndToolkitsPage.xaml</DependentUpon>
->>>>>>> 185e6bf4
     </Compile>
     <Compile Include="SamplePages\Microsoft Translator Service\MicrosoftTranslatorPage.xaml.cs">
       <DependentUpon>MicrosoftTranslatorPage.xaml</DependentUpon>
@@ -600,15 +598,13 @@
       <Generator>MSBuild:Compile</Generator>
       <SubType>Designer</SubType>
     </Page>
-<<<<<<< HEAD
     <Page Include="SamplePages\MarkdownTextBlock\MarkdownTextBlockPage.xaml">
       <SubType>Designer</SubType>
       <Generator>MSBuild:Compile</Generator>
-=======
+    </Page>
     <Page Include="SamplePages\Frameworks and Toolkits\FrameworksAndToolkitsPage.xaml">
       <Generator>MSBuild:Compile</Generator>
       <SubType>Designer</SubType>
->>>>>>> 185e6bf4
     </Page>
     <Page Include="SamplePages\Microsoft Translator Service\MicrosoftTranslatorPage.xaml">
       <Generator>MSBuild:Compile</Generator>
