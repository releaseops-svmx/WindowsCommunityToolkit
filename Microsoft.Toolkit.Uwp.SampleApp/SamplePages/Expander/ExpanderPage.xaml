﻿<Page
    x:Class="Microsoft.Toolkit.Uwp.SampleApp.SamplePages.ExpanderPage"
    xmlns="http://schemas.microsoft.com/winfx/2006/xaml/presentation"
    xmlns:x="http://schemas.microsoft.com/winfx/2006/xaml"
    xmlns:controls="using:Microsoft.Toolkit.Uwp.UI.Controls"
    xmlns:d="http://schemas.microsoft.com/expression/blend/2008"
    xmlns:mc="http://schemas.openxmlformats.org/markup-compatibility/2006"
    mc:Ignorable="d">

<<<<<<< HEAD
    <Grid>
        <ScrollViewer>
            <StackPanel Margin="20">
                <controls:Expander x:Name="Expander1" VerticalAlignment="Top" Margin="0,0,0,10"
                                Header="This is the header - expander 1"
                                HorizontalContentAlignment="Stretch"
                                Foreground="White"
                                Background="{Binding Path=BackgroundExpander1.Value, Mode=TwoWay}"
                                IsExpanded="{Binding Path=IsExpanded1.Value, Mode=TwoWay}"
                                ExpandDirection="{Binding Path=ExpandDirection1.Value, Mode=TwoWay}">
                    <Grid>
                        <TextBlock HorizontalAlignment="Center"
                                TextWrapping="Wrap"
                                Text="This is the content"
                                VerticalAlignment="Center"
                                Style="{StaticResource HeaderTextBlockStyle}" />
                    </Grid>

                    <controls:Expander.ContentOverlay>
                        <Grid Background="Red" MinHeight="250">
                            <TextBlock Text="Hello world!"
                                    HorizontalAlignment="Center"
                                    VerticalAlignment="Center" />
                        </Grid>
                    </controls:Expander.ContentOverlay>
                </controls:Expander>

                <controls:Expander x:Name="Expander2" VerticalAlignment="Top" Margin="0"
                                Header="This is the header - expander 2"
                                HorizontalContentAlignment="Stretch"
                                Foreground="White"
                                Background="{Binding Path=BackgroundExpander2.Value, Mode=TwoWay}"
                                IsExpanded="{Binding Path=IsExpanded2.Value, Mode=TwoWay}"
                                ExpandDirection="{Binding Path=ExpandDirection2.Value, Mode=TwoWay}">
                    <Grid Height="250">
                        <TextBlock HorizontalAlignment="Center"
                                TextWrapping="Wrap"
                                Text="This is the content"
                                VerticalAlignment="Center"
                                Style="{StaticResource HeaderTextBlockStyle}" />
                    </Grid>
                </controls:Expander>
            </StackPanel>
        </ScrollViewer>
    </Grid>
=======
    <Grid Background="{ThemeResource ApplicationPageBackgroundThemeBrush}" />

>>>>>>> f8f73ebb
</Page><|MERGE_RESOLUTION|>--- conflicted
+++ resolved
@@ -7,54 +7,6 @@
     xmlns:mc="http://schemas.openxmlformats.org/markup-compatibility/2006"
     mc:Ignorable="d">
 
-<<<<<<< HEAD
-    <Grid>
-        <ScrollViewer>
-            <StackPanel Margin="20">
-                <controls:Expander x:Name="Expander1" VerticalAlignment="Top" Margin="0,0,0,10"
-                                Header="This is the header - expander 1"
-                                HorizontalContentAlignment="Stretch"
-                                Foreground="White"
-                                Background="{Binding Path=BackgroundExpander1.Value, Mode=TwoWay}"
-                                IsExpanded="{Binding Path=IsExpanded1.Value, Mode=TwoWay}"
-                                ExpandDirection="{Binding Path=ExpandDirection1.Value, Mode=TwoWay}">
-                    <Grid>
-                        <TextBlock HorizontalAlignment="Center"
-                                TextWrapping="Wrap"
-                                Text="This is the content"
-                                VerticalAlignment="Center"
-                                Style="{StaticResource HeaderTextBlockStyle}" />
-                    </Grid>
-
-                    <controls:Expander.ContentOverlay>
-                        <Grid Background="Red" MinHeight="250">
-                            <TextBlock Text="Hello world!"
-                                    HorizontalAlignment="Center"
-                                    VerticalAlignment="Center" />
-                        </Grid>
-                    </controls:Expander.ContentOverlay>
-                </controls:Expander>
-
-                <controls:Expander x:Name="Expander2" VerticalAlignment="Top" Margin="0"
-                                Header="This is the header - expander 2"
-                                HorizontalContentAlignment="Stretch"
-                                Foreground="White"
-                                Background="{Binding Path=BackgroundExpander2.Value, Mode=TwoWay}"
-                                IsExpanded="{Binding Path=IsExpanded2.Value, Mode=TwoWay}"
-                                ExpandDirection="{Binding Path=ExpandDirection2.Value, Mode=TwoWay}">
-                    <Grid Height="250">
-                        <TextBlock HorizontalAlignment="Center"
-                                TextWrapping="Wrap"
-                                Text="This is the content"
-                                VerticalAlignment="Center"
-                                Style="{StaticResource HeaderTextBlockStyle}" />
-                    </Grid>
-                </controls:Expander>
-            </StackPanel>
-        </ScrollViewer>
-    </Grid>
-=======
     <Grid Background="{ThemeResource ApplicationPageBackgroundThemeBrush}" />
 
->>>>>>> f8f73ebb
 </Page>