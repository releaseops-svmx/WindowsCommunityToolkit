﻿// ******************************************************************
// Copyright (c) Microsoft. All rights reserved.
// This code is licensed under the MIT License (MIT).
// THE CODE IS PROVIDED “AS IS”, WITHOUT WARRANTY OF ANY KIND, EXPRESS OR IMPLIED,
// INCLUDING BUT NOT LIMITED TO THE WARRANTIES OF MERCHANTABILITY,
// FITNESS FOR A PARTICULAR PURPOSE AND NONINFRINGEMENT.
// IN NO EVENT SHALL THE AUTHORS OR COPYRIGHT HOLDERS BE LIABLE FOR ANY CLAIM,
// DAMAGES OR OTHER LIABILITY, WHETHER IN AN ACTION OF CONTRACT,
// TORT OR OTHERWISE, ARISING FROM, OUT OF OR IN CONNECTION WITH
// THE CODE OR THE USE OR OTHER DEALINGS IN THE CODE.
// ******************************************************************

using System;
using Windows.UI.Popups;
using Windows.UI.Xaml;

namespace Microsoft.Toolkit.Uwp.SampleApp.SamplePages
{
    public sealed partial class PrintHelperPage
    {
        private PrintHelper _printHelper;

        public PrintHelperPage()
        {
            InitializeComponent();
        }

<<<<<<< HEAD
        private async void Button_Click(object sender, RoutedEventArgs e)
=======
        private async void Print_Click(object sender, Windows.UI.Xaml.RoutedEventArgs e)
>>>>>>> 0c111c24
        {
            Shell.Current.DisplayWaitRing = true;

            DirectPrintContainer.Children.Remove(PrintableContent);

            _printHelper = new PrintHelper(Container);
            _printHelper.AddFrameworkElementToPrint(PrintableContent);

            _printHelper.OnPrintFailed += PrintHelper_OnPrintFailed;
            _printHelper.OnPrintSucceeded += PrintHelper_OnPrintSucceeded;

            await _printHelper.ShowPrintUIAsync("UWP Community Toolkit Sample App");
        }

        private async void DirectPrint_Click(object sender, Windows.UI.Xaml.RoutedEventArgs e)
        {
            Shell.Current.DisplayWaitRing = true;

            _printHelper = new PrintHelper(DirectPrintContainer);

            _printHelper.OnPrintFailed += PrintHelper_OnPrintFailed;
            _printHelper.OnPrintSucceeded += PrintHelper_OnPrintSucceeded;

            await _printHelper.ShowPrintUIAsync("UWP Community Toolkit Sample App", true);
        }

        private void ReleasePrintHelper()
        {
            _printHelper.Dispose();

            if (!DirectPrintContainer.Children.Contains(PrintableContent))
            {
                DirectPrintContainer.Children.Add(PrintableContent);
            }

            Shell.Current.DisplayWaitRing = false;
        }

        private async void PrintHelper_OnPrintSucceeded()
        {
            ReleasePrintHelper();
            var dialog = new MessageDialog("Printing done.");
            await dialog.ShowAsync();
        }

        private async void PrintHelper_OnPrintFailed()
        {
            ReleasePrintHelper();
            var dialog = new MessageDialog("Printing failed.");
            await dialog.ShowAsync();
        }
    }
}<|MERGE_RESOLUTION|>--- conflicted
+++ resolved
@@ -25,11 +25,7 @@
             InitializeComponent();
         }
 
-<<<<<<< HEAD
-        private async void Button_Click(object sender, RoutedEventArgs e)
-=======
         private async void Print_Click(object sender, Windows.UI.Xaml.RoutedEventArgs e)
->>>>>>> 0c111c24
         {
             Shell.Current.DisplayWaitRing = true;
 
