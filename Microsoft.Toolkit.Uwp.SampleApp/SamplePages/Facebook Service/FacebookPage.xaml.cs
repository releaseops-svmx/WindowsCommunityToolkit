// Licensed to the .NET Foundation under one or more agreements.
// The .NET Foundation licenses this file to you under the MIT license.
// See the LICENSE file in the project root for more information.

using System;
using Microsoft.Toolkit.Uwp.Services.Facebook;
using Windows.Storage;
using Windows.Storage.Pickers;
using Windows.UI.Popups;
using Windows.UI.Xaml;

namespace Microsoft.Toolkit.Uwp.SampleApp.SamplePages
{
    public sealed partial class FacebookPage
    {
        public FacebookPage()
        {
            InitializeComponent();

            QueryType.ItemsSource = new[] { "My feed", "My posts", "My tagged", "My albums" };
            QueryType.SelectedIndex = 0;

            ShareBox.Visibility = Visibility.Collapsed;
            PhotoBox.Visibility = Visibility.Collapsed;
            HidePostPanel();
            HidePhotoPanel();
        }

        private async void ConnectButton_OnClick(object sender, RoutedEventArgs e)
        {
            if (!await Tools.CheckInternetConnectionAsync())
            {
                return;
            }

            if (string.IsNullOrEmpty(AppIDText.Text))
            {
                return;
            }

<<<<<<< HEAD
            SampleController.Current.DisplayWaitRing = true;
            FacebookService.Instance.Initialize(AppIDText.Text, FacebookPermissions.PublicProfile | FacebookPermissions.UserPosts | FacebookPermissions.PublishActions | FacebookPermissions.UserPhotos);
=======
            Shell.Current.DisplayWaitRing = true;
            FacebookService.Instance.Initialize(AppIDText.Text, FacebookPermissions.PublicProfile | FacebookPermissions.UserPosts | FacebookPermissions.UserPhotos);
>>>>>>> 530e1c9c
            if (!await FacebookService.Instance.LoginAsync())
            {
                ShareBox.Visibility = Visibility.Collapsed;
                SampleController.Current.DisplayWaitRing = false;
                var error = new MessageDialog("Unable to log to Facebook");
                await error.ShowAsync();
                return;
            }

            FacebookDataConfig config;
            switch (QueryType.SelectedIndex)
            {
                case 1:
                    config = FacebookDataConfig.MyPosts;
                    break;
                case 2:
                    config = FacebookDataConfig.MyTagged;
                    break;
                default:
                    config = FacebookDataConfig.MyFeed;
                    break;
            }

            if (QueryType.SelectedIndex == 3)
            {
                PhotoGridView.ItemsSource = await FacebookService.Instance.GetUserAlbumsAsync();
                ShareBox.Visibility = Visibility.Collapsed;
                PhotoBox.Visibility = Visibility.Visible;
                HidePostPanel();
                ShowPhotoPanel();
                PhotoGridView.Visibility = Visibility.Visible;
                PostListView.Visibility = Visibility.Collapsed;
            }
            else
            {
                PostListView.ItemsSource = await FacebookService.Instance.RequestAsync(config, 50);
                ShareBox.Visibility = Visibility.Visible;
                PhotoBox.Visibility = Visibility.Collapsed;
                ShowPostPanel();
                HidePhotoPanel();
                PhotoGridView.Visibility = Visibility.Collapsed;
                PostListView.Visibility = Visibility.Visible;
            }

            HideCredentialsPanel();

            ProfileImage.DataContext = await FacebookService.Instance.GetUserPictureInfoAsync();
            ProfileImage.Visibility = Visibility.Visible;
            SampleController.Current.DisplayWaitRing = false;
        }

        private async void ShareButton_OnClick(object sender, RoutedEventArgs e)
        {
            if (!await Tools.CheckInternetConnectionAsync())
            {
                return;
            }

            await FacebookService.Instance.PostToFeedWithDialogAsync(UrlText.Text);
            var message = new MessageDialog("Post sent to facebook");
            await message.ShowAsync();
        }

        private void CredentialsBoxExpandButton_OnClick(object sender, RoutedEventArgs e)
        {
            if (CredentialsBox.Visibility == Visibility.Visible)
            {
                HideCredentialsPanel();
            }
            else
            {
                ShowCredentialsPanel();
            }
        }

        private void PostBoxExpandButton_OnClick(object sender, RoutedEventArgs e)
        {
            if (PostPanel.Visibility == Visibility.Visible)
            {
                HidePostPanel();
            }
            else
            {
                ShowPostPanel();
            }
        }

        private void PhotoBoxExpandButton_Click(object sender, RoutedEventArgs e)
        {
            if (PhotoScroller.Visibility == Visibility.Visible)
            {
                HidePhotoPanel();
            }
            else
            {
                ShowPhotoPanel();
            }
        }

        private void ShowCredentialsPanel()
        {
            CredentialsBoxExpandButton.Content = "";
            CredentialsBox.Visibility = Visibility.Visible;
        }

        private void HideCredentialsPanel()
        {
            CredentialsBoxExpandButton.Content = "";
            CredentialsBox.Visibility = Visibility.Collapsed;
        }

        private void ShowPostPanel()
        {
            PostBoxExpandButton.Content = "";
            PostPanel.Visibility = Visibility.Visible;
        }

        private void HidePostPanel()
        {
            PostBoxExpandButton.Content = "";
            PostPanel.Visibility = Visibility.Collapsed;
        }

        private void ShowPhotoPanel()
        {
            PhotoBoxExpandButton.Content = "";
            PhotoScroller.Visibility = Visibility.Visible;
        }

        private void HidePhotoPanel()
        {
            PhotoBoxExpandButton.Content = "";
            PhotoScroller.Visibility = Visibility.Collapsed;
        }

        private async void PhotoGridView_SelectionChanged(object sender, Windows.UI.Xaml.Controls.SelectionChangedEventArgs e)
        {
            SampleController.Current.DisplayWaitRing = true;

            var addedItem = e.AddedItems.Count > 0 ? e.AddedItems[0] as FacebookAlbum : null;

            if (addedItem != null)
            {
                PhotoGridView.ItemsSource = await FacebookService.Instance.GetUserPhotosByAlbumIdAsync(addedItem.Id);
            }

            SampleController.Current.DisplayWaitRing = false;
        }
    }
}<|MERGE_RESOLUTION|>--- conflicted
+++ resolved
@@ -38,13 +38,8 @@
                 return;
             }
 
-<<<<<<< HEAD
             SampleController.Current.DisplayWaitRing = true;
-            FacebookService.Instance.Initialize(AppIDText.Text, FacebookPermissions.PublicProfile | FacebookPermissions.UserPosts | FacebookPermissions.PublishActions | FacebookPermissions.UserPhotos);
-=======
-            Shell.Current.DisplayWaitRing = true;
             FacebookService.Instance.Initialize(AppIDText.Text, FacebookPermissions.PublicProfile | FacebookPermissions.UserPosts | FacebookPermissions.UserPhotos);
->>>>>>> 530e1c9c
             if (!await FacebookService.Instance.LoginAsync())
             {
                 ShareBox.Visibility = Visibility.Collapsed;
