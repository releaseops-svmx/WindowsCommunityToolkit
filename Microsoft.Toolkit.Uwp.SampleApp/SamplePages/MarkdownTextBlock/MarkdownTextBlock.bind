<Page
    xmlns="http://schemas.microsoft.com/winfx/2006/xaml/presentation"
    xmlns:x="http://schemas.microsoft.com/winfx/2006/xaml"
    xmlns:d="http://schemas.microsoft.com/expression/blend/2008"
    xmlns:mc="http://schemas.openxmlformats.org/markup-compatibility/2006"
    xmlns:controls="using:Microsoft.Toolkit.Uwp.UI.Controls"
    mc:Ignorable="d"
    RequestedTheme="@[Theme:Enum:ElementTheme.Default]">

  <Grid Background="{ThemeResource ApplicationPageBackgroundThemeBrush}">
    <Grid.RowDefinitions>
      <RowDefinition Height="auto" />
      <RowDefinition Height="*" />
      <RowDefinition Height="auto" />
      <RowDefinition Height="*" />
    </Grid.RowDefinitions>

    <TextBlock Grid.Row="0"
               Margin="12,12,12,0"
               FontSize="18"
               Text="Regular Text" />
    <TextBox x:Name="UnformattedText"
             Grid.Row="1"
             Margin="12"
             AcceptsReturn="True"
             ScrollViewer.HorizontalScrollBarVisibility="Disabled"
             ScrollViewer.VerticalScrollBarVisibility="Auto"
             TextWrapping="Wrap" />

<<<<<<< HEAD
    <TextBlock Grid.Row="2"
               Margin="12,12,12,0"
               FontSize="18"
               Text="Markdown Text" />
    <ScrollViewer Grid.Row="3"
                  Margin="12"
                  BorderBrush="{ThemeResource AppBarBorderThemeBrush}"
                  BorderThickness="2"
                  HorizontalScrollBarVisibility="Disabled"
                  VerticalScrollBarVisibility="Visible">
      <controls:MarkdownTextBlock x:Name="MarkdownText"
                                  Margin="6"
                                  Header1Foreground="{ThemeResource SystemControlForegroundAccentBrush}"
                                  LinkForeground="@[Links:Brush:DodgerBlue]"
                                  Text="{Binding ElementName=UnformattedText, Path=Text}"
                                  RequestedTheme="@[Theme:Enum:ElementTheme.Default]" />
    </ScrollViewer>
  </Grid>
=======
        <TextBlock Grid.Row="2"
                   Margin="12,12,12,0"
                   FontSize="18"
                   Text="Markdown Text" />
        <ScrollViewer Grid.Row="3"
                      Margin="12"
                      BorderBrush="{ThemeResource AppBarBorderThemeBrush}"
                      BorderThickness="2"
                      HorizontalScrollBarVisibility="Disabled"
                      VerticalScrollBarVisibility="Visible">
            <controls:MarkdownTextBlock x:Name="MarkdownText"
                                        Margin="6" 
                                        Header1Foreground="{ThemeResource SystemControlForegroundAccentBrush}"
                                        Foreground="Black" 
                                        LinkForeground="BlueViolet"
                                        UriPrefix="ms-appx://"
                                        Text="{Binding ElementName=UnformattedText, Path=Text}" />
        </ScrollViewer>        
    </Grid>
>>>>>>> b63ee188
</Page><|MERGE_RESOLUTION|>--- conflicted
+++ resolved
@@ -27,7 +27,6 @@
              ScrollViewer.VerticalScrollBarVisibility="Auto"
              TextWrapping="Wrap" />
 
-<<<<<<< HEAD
     <TextBlock Grid.Row="2"
                Margin="12,12,12,0"
                FontSize="18"
@@ -43,28 +42,8 @@
                                   Header1Foreground="{ThemeResource SystemControlForegroundAccentBrush}"
                                   LinkForeground="@[Links:Brush:DodgerBlue]"
                                   Text="{Binding ElementName=UnformattedText, Path=Text}"
+                                  UriPrefix="ms-appx://"
                                   RequestedTheme="@[Theme:Enum:ElementTheme.Default]" />
     </ScrollViewer>
   </Grid>
-=======
-        <TextBlock Grid.Row="2"
-                   Margin="12,12,12,0"
-                   FontSize="18"
-                   Text="Markdown Text" />
-        <ScrollViewer Grid.Row="3"
-                      Margin="12"
-                      BorderBrush="{ThemeResource AppBarBorderThemeBrush}"
-                      BorderThickness="2"
-                      HorizontalScrollBarVisibility="Disabled"
-                      VerticalScrollBarVisibility="Visible">
-            <controls:MarkdownTextBlock x:Name="MarkdownText"
-                                        Margin="6" 
-                                        Header1Foreground="{ThemeResource SystemControlForegroundAccentBrush}"
-                                        Foreground="Black" 
-                                        LinkForeground="BlueViolet"
-                                        UriPrefix="ms-appx://"
-                                        Text="{Binding ElementName=UnformattedText, Path=Text}" />
-        </ScrollViewer>        
-    </Grid>
->>>>>>> b63ee188
 </Page>