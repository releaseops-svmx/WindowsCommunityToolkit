﻿<Page x:Class="Microsoft.Toolkit.Uwp.SampleApp.Shell"
      xmlns="http://schemas.microsoft.com/winfx/2006/xaml/presentation"
      xmlns:x="http://schemas.microsoft.com/winfx/2006/xaml"
      xmlns:behaviors="using:Microsoft.Toolkit.Uwp.UI.Animations.Behaviors"
      xmlns:controls="using:Microsoft.Toolkit.Uwp.UI.Controls"
      xmlns:controlsLocal="using:Microsoft.Toolkit.Uwp.SampleApp.Controls"
      xmlns:converters="using:Microsoft.Toolkit.Uwp.UI.Converters"
      xmlns:d="http://schemas.microsoft.com/expression/blend/2008"
      xmlns:developerTools="using:Microsoft.Toolkit.Uwp.DeveloperTools"
      xmlns:extensions="using:Microsoft.Toolkit.Uwp.UI.Extensions"
      xmlns:interactivity="using:Microsoft.Xaml.Interactivity"
      xmlns:local="using:Microsoft.Toolkit.Uwp.SampleApp"
      xmlns:mc="http://schemas.openxmlformats.org/markup-compatibility/2006"
<<<<<<< HEAD
      x:Name="RootPage"
=======
      xmlns:monaco="using:Monaco"
>>>>>>> 22a21e13
      extensions:StatusBar.IsVisible="False"
      extensions:TitleBar.BackgroundColor="{StaticResource Brand-Color}"
      extensions:TitleBar.ButtonBackgroundColor="{StaticResource Brand-Color}"
      extensions:TitleBar.ButtonForegroundColor="{StaticResource Grey-04}"
      extensions:TitleBar.ForegroundColor="{StaticResource Grey-04}"
      Loaded="Shell_OnLoaded"
      SizeChanged="Page_SizeChanged"
      mc:Ignorable="d">
    <Page.Resources>
        <converters:EmptyStringToObjectConverter x:Key="EmptyStringToObject"
                                                 EmptyValue="Collapsed"
                                                 NotEmptyValue="Visible" />

        <DataTemplate x:Key="HorizontalItemTemplate"
                      x:DataType="local:SampleCategory">
            <Grid>
                <TextBlock Grid.Column="1"
                           VerticalAlignment="Center"
                           FontFamily="Segoe UI"
                           FontSize="15px"
                           FontWeight="Normal"
                           Foreground="Black"
                           Text="{x:Bind Name}" />
            </Grid>
        </DataTemplate>

        <DataTemplate x:Key="VerticalItemTemplate"
                      x:DataType="local:SampleCategory">
            <controls:Expander Background="Transparent"
                               Expanded="Expander_Expanded"
                               Foreground="White"
                               Header="{x:Bind Name}"
                               Style="{StaticResource HamburgerExpanderItem}">
                <ListView Margin="0,-4,0,0"
                          IsItemClickEnabled="True"
                          local:ListViewHoverScroll.IsEnabled="True"
                          ItemClick="VerticalSamplePickerListView_ItemClick"
                          ItemTemplate="{StaticResource VerticalSampleTemplate}"
                          ItemsSource="{x:Bind Samples}"
                          ScrollViewer.HorizontalScrollBarVisibility="Hidden"
                          ScrollViewer.HorizontalScrollMode="Auto"
                          ScrollViewer.VerticalScrollBarVisibility="Hidden"
                          ScrollViewer.VerticalScrollMode="Disabled"
                          SelectionMode="None">
                    <ListView.ItemsPanel>
                        <ItemsPanelTemplate>
                            <ItemsStackPanel Margin="32,0"
                                             Orientation="Horizontal" />
                        </ItemsPanelTemplate>
                    </ListView.ItemsPanel>
                    <ListView.ItemContainerStyle>
                        <Style TargetType="ListViewItem">
                            <Setter Property="Margin" Value="0,0,10,0" />
                            <Setter Property="Padding" Value="5,6" />
                        </Style>
                    </ListView.ItemContainerStyle>
                </ListView>
            </controls:Expander>
        </DataTemplate>

        <DataTemplate x:Key="VerticalOptionTemplate"
                      x:DataType="local:Option">
            <Grid>
                <Grid.ColumnDefinitions>
                    <ColumnDefinition Width="32" />
                    <ColumnDefinition />
                </Grid.ColumnDefinitions>
                <TextBlock Grid.Column="1"
                           Margin="0,14"
                           VerticalAlignment="Center"
                           FontSize="20"
                           FontWeight="SemiBold"
                           Foreground="White"
                           Opacity="0.8"
                           Text="{x:Bind Name}" />
            </Grid>
        </DataTemplate>

        <DataTemplate x:Key="HorizontalOptionTemplate"
                      x:DataType="local:Option">
            <Grid>
                <FontIcon Grid.Column="0"
                          FontFamily="Segoe MDL2 Assets"
                          FontSize="16"
                          Foreground="Black"
                          Glyph="{x:Bind Glyph}" />
            </Grid>
        </DataTemplate>

        <DataTemplate x:Key="VerticalSampleTemplate"
                      x:DataType="local:Sample">
            <StackPanel Background="Transparent">
                <Border Background="Black">
                    <Image Width="120"
                           Height="80"
                           Source="{Binding Icon}" />
                </Border>

                <TextBlock Margin="0,10,0,12"
                           FontSize="12"
                           FontWeight="Light"
                           Foreground="White"
                           Text="{x:Bind Name}" />

            </StackPanel>
        </DataTemplate>

        <DataTemplate x:Key="HorizontalSampleTemplate"
                      x:DataType="local:Sample">
            <StackPanel Padding="16,24"
                        Background="Transparent"
                        PointerEntered="StackPanel_PointerEntered"
                        PointerExited="StackPanel_PointerExited">
                <Grid Width="120"
                      Height="80">
                    <controls:DropShadowPanel HorizontalContentAlignment="Stretch"
                                          VerticalContentAlignment="Stretch"
                                          BlurRadius="20"
                                          ShadowOpacity="1"
                                          Visibility="Collapsed">
                        <Border></Border>
                    </controls:DropShadowPanel>
                    <Border Background="Black">
                        <Image Source="{Binding Icon}" />
                    </Border>
                </Grid>

                <TextBlock Margin="0,8,0,0"
                           FontSize="12"
                           FontWeight="Light"
                           Foreground="Black"
                           Text="{x:Bind Name}" />
            </StackPanel>
        </DataTemplate>

    </Page.Resources>

    <Page.Background>
        <ImageBrush ImageSource="ms-appx:///Assets/Photos/GiantSlabInOregon.jpg" Stretch="UniformToFill" AlignmentX="Center" AlignmentY="Center"></ImageBrush>
    </Page.Background>
    
    <controls:HamburgerMenu x:Name="HamburgerMenu"
                            ItemClick="HamburgerMenu_OnItemClick"
                            ItemTemplate="{StaticResource HorizontalItemTemplate}"
                            OptionsItemClick="HamburgerMenu_OnOptionsItemClick"
                            OptionsItemTemplate="{StaticResource VerticalOptionTemplate}"
                            PaneBackground="{StaticResource Brush-Grey-02}"
                            Style="{StaticResource VerticalHamburgerMenu}">
        <Grid>
            <Grid.RowDefinitions>
                <RowDefinition Height="Auto" />
                <RowDefinition Height="0" /> <!-- TODO -->
                <RowDefinition Height="152" />
                <RowDefinition Height="304" />
                <RowDefinition Height="*" />
            </Grid.RowDefinitions>

            <Grid x:Name="RootGrid"
                  Grid.Row="2"
                  Grid.RowSpan="3">
                <Grid.ColumnDefinitions>
                    <ColumnDefinition Width="2*" />
                    <ColumnDefinition  Width="Auto"/>
                </Grid.ColumnDefinitions>
                <Grid.RowDefinitions>
                    <RowDefinition />
                    <RowDefinition Height="Auto" />
                </Grid.RowDefinitions>
                <Grid x:Name="DemoAreaGrid">
                    <Frame x:Name="NavigationFrame"/>
                    <!--
                        Uncomment this control to help you determine where the focus is.
                        This could be useful when validating accessibility of your control
                    -->
                    <!--<developerTools:FocusTracker VerticalAlignment="Bottom"
                                             HorizontalAlignment="Center"
                                             IsRunning="True"/>-->
                </Grid>
                <Grid x:Name="InfoAreaGrid"
                      Background="{StaticResource Brush-Grey-04}"
                      Visibility="Collapsed">
                    <Grid.RowDefinitions>
                        <RowDefinition Height="Auto" />
                        <RowDefinition />
                    </Grid.RowDefinitions>
                    <Grid Background="#FFCCCCCC">
                        <Grid.ColumnDefinitions>
                            <ColumnDefinition Width="Auto" />
                            <ColumnDefinition />
                            <ColumnDefinition Width="Auto" />
                        </Grid.ColumnDefinitions>
                        <Button x:Name="ExpandButton"
                                VerticalAlignment="Stretch"
                                Click="ExpandButton_Click"
                                FontFamily="Segoe MDL2 Assets" />
                        <TextBlock x:Name="Title"
                                   Grid.Column="1"
                                   Margin="12,6"
                                   HorizontalAlignment="Left"
                                   VerticalAlignment="Center"
                                   Foreground="{StaticResource Brush-Grey-01}"
                                   Text="" />
                        <HyperlinkButton x:Name="GitHub"
                                         Grid.Column="2"
                                         Margin="0,0,10,0"
                                         Click="GitHub_OnClick"
                                         Content="Github"
                                         Foreground="{ThemeResource TextBoxPlaceholderTextThemeBrush}" />
                    </Grid>
                    <Pivot x:Name="InfoAreaPivot"
                           Grid.Row="1"
                           HeaderTemplate="{StaticResource PivotHeaderTemplate}"
                           SelectionChanged="InfoAreaPivot_OnSelectionChanged">
                        <PivotItem x:Name="PropertiesPivotItem"
                                   Header="PROPERTIES">
                            <ScrollViewer>
                                <Grid>
                                    <Grid.RowDefinitions>
                                        <RowDefinition Height="Auto" />
                                        <RowDefinition Height="*" />
                                    </Grid.RowDefinitions>
                                    <controlsLocal:PropertyControl x:Name="Properties" />
                                    <StackPanel x:Name="CommandArea"
                                                Grid.Row="1"
                                                HorizontalAlignment="Stretch"
                                                Orientation="Vertical" />
                                </Grid>
                            </ScrollViewer>
                        </PivotItem>

                        <PivotItem x:Name="XamlPivotItem"
                                   Header="XAML">
                            <controlsLocal:CodeRenderer x:Name="XamlCodeRenderer" />
                        </PivotItem>

                        <PivotItem x:Name="CSharpPivotItem"
                                   Header="CODE">
                            <controlsLocal:CodeRenderer x:Name="CSharpCodeRenderer" />
                        </PivotItem>

                        <PivotItem x:Name="JavaScriptPivotItem"
                                   Header="JAVASCRIPT">
                            <controlsLocal:CodeRenderer x:Name="JavaScriptCodeRenderer" />
                        </PivotItem>

                        <PivotItem x:Name="DocumentationPivotItem"
                                   Header="DOCUMENTATION">
                            <ScrollViewer x:Name="DocumentationScrollViewer"
                                          Padding="10,5"
                                          Background="{StaticResource Brush-White}">
                                <controls:MarkdownTextBlock x:Name="DocumentationTextblock"
                                                            Foreground="{StaticResource Brush-Grey-01}"
                                                            ImageResolving="DocumentationTextblock_ImageResolving"
                                                            LinkClicked="DocumentationTextblock_OnLinkClicked" />
                            </ScrollViewer>
                        </PivotItem>
                    </Pivot>

                    <controls:GridSplitter x:Name="Splitter"
                                           Grid.Row="1"
                                           Width="11"
                                           HorizontalAlignment="Left"
                                           Background="{StaticResource Brush-Grey-04}"
                                           GripperForeground="White"
                                           ParentLevel="1" 
                                           Visibility="Collapsed"/>
                </Grid>
                <Grid x:Name="waitRing"
                      Grid.RowSpan="2"
                      Grid.ColumnSpan="2"
                      Visibility="Collapsed">
                    <Rectangle Fill="Black"
                               Opacity="0.2" />
                    <ProgressRing Width="100"
                                  Height="100"
                                  HorizontalAlignment="Center"
                                  VerticalAlignment="Center"
                                  Foreground="{StaticResource ApplicationForegroundThemeBrush}"
                                  IsActive="True" />
                </Grid>
            </Grid>

            <Border x:Name="ContentShadow"
                    Grid.RowSpan="5"
                    Tapped="ContentShadow_Tapped"
                    Background="Black"
                    Opacity="0.2"
                    Visibility="{Binding Visibility, ElementName=SamplePickerGrid}">
            </Border>

            <Grid Grid.Row="3"
                  IsHitTestVisible="False">
                <Grid x:Name="SamplePickerDetailsGrid"
                      Height="304"
                      Visibility="Collapsed">
                    <Border Background="#F3F3F3"
                        Opacity="0.96">
                        <interactivity:Interaction.Behaviors>
                            <behaviors:Blur AutomaticallyStart="True"
                                        Delay="0"
                                        Value="3"
                                        Duration="0" />
                        </interactivity:Interaction.Behaviors>
                    </Border>
                    <Border x:Name="SamplePickerDetailsGridContent"
                            BorderThickness="0,0,0,1"
                            BorderBrush="#48000000">
                        <Grid Width="700"
                      Height="192"
                      VerticalAlignment="Center">
                            <Grid.ColumnDefinitions>
                                <ColumnDefinition Width="200" />
                                <ColumnDefinition Width="72" />
                                <ColumnDefinition Width="*" />
                            </Grid.ColumnDefinitions>
                            <Border Grid.Column="0"
                            Margin="0,0,12,0"
                            VerticalAlignment="Stretch"
                            Background="Black">
                                <Image Width="120"
                               Height="120"
                               Source="{Binding Icon}" />
                            </Border>
                            <Grid Grid.Column="2">
                                <Grid.RowDefinitions>
                                    <RowDefinition Height="Auto" />
                                    <RowDefinition Height="16" />
                                    <RowDefinition Height="Auto" />
                                    <RowDefinition Height="Auto" />
                                </Grid.RowDefinitions>
                                <TextBlock VerticalAlignment="Top"
                                   FontSize="48"
                                   FontWeight="Normal"
                                   Foreground="Black"
                                   Text="{Binding Name}"
                                   TextTrimming="CharacterEllipsis" />
                                <TextBlock Grid.Row="2"
                                   VerticalAlignment="Top"
                                   CharacterSpacing="30"
                                   FontSize="15"
                                   Foreground="Black"
                                   LineHeight="22"
                                   Text="{Binding About}"
                                   TextWrapping="Wrap" />
                                <Grid Grid.Row="3"
                              Margin="0,16,0,0"
                              Background="{StaticResource Brush-Blue-01}"
                              Visibility="{Binding BadgeUpdateVersionRequired, Converter={StaticResource EmptyStringToObject}}">
                                    <TextBlock Margin="0,2,0,2"
                                       HorizontalAlignment="Center"
                                       VerticalAlignment="Bottom"
                                       Foreground="White"
                                       Text="{Binding BadgeUpdateVersionRequired}" />
                                </Grid>
                            </Grid>
<<<<<<< HEAD
                        </Grid>
                    </Border>
                </Grid>
=======
                        </ScrollViewer>
                    </PivotItem>

                    <PivotItem x:Name="XamlPivotItem"
                               Header="XAML">
                        <monaco:CodeEditor x:Name="XamlCodeRenderer" CodeLanguage="xml" 
                                           KeyDown="XamlCodeRenderer_KeyDown"/>
                    </PivotItem>

                    <PivotItem x:Name="CSharpPivotItem"
                               Header="CODE">
                        <controlsLocal:CodeRenderer x:Name="CSharpCodeRenderer" />
                    </PivotItem>

                    <PivotItem x:Name="JavaScriptPivotItem"
                               Header="JAVASCRIPT">
                        <controlsLocal:CodeRenderer x:Name="JavaScriptCodeRenderer" />
                    </PivotItem>

                    <PivotItem x:Name="DocumentationPivotItem"
                               Header="DOCUMENTATION">
                        <ScrollViewer x:Name="DocumentationScrollViewer"
                                      Padding="10,5"
                                      Background="{StaticResource Brush-White}">
                            <controls:MarkdownTextBlock x:Name="DocumentationTextblock"
                                                        Foreground="{StaticResource Brush-Grey-01}"
                                                        ImageResolving="DocumentationTextblock_ImageResolving"
                                                        LinkClicked="DocumentationTextblock_OnLinkClicked" />
                        </ScrollViewer>
                    </PivotItem>
                </Pivot>

                <controls:GridSplitter x:Name="Splitter"
                                       Grid.Row="1"
                                       Width="11"
                                       HorizontalAlignment="Left"
                                       Background="{StaticResource Brush-Grey-04}"
                                       GripperForeground="White"
                                       ParentLevel="1" />
>>>>>>> 22a21e13
            </Grid>

            <Grid x:Name="SamplePickerGrid"
                  Grid.Row="2"
                  Height="152"
                  Visibility="Collapsed">
                <Border Background="#F3F3F3"
                        Opacity="0.96">
                    <interactivity:Interaction.Behaviors>
                        <behaviors:Blur AutomaticallyStart="True"
                                        Delay="0"
                                        Value="3"
                                        Duration="0" />
                    </interactivity:Interaction.Behaviors>
                </Border>
                <ListView x:Name="SamplePickerListView"
                          IsItemClickEnabled="True"
                          local:ListViewHoverScroll.IsEnabled="True"
                          ItemClick="SamplePickerListView_ItemClick"
                          ContainerContentChanging="SamplePickerListView_ContainerContentChanging"
                          ChoosingItemContainer="SamplePickerListView_ChoosingItemContainer"
                          ItemContainerStyle="{StaticResource SecondaryHambugerMenuItemStyle}"
                          ItemTemplate="{StaticResource HorizontalSampleTemplate}"
                          ScrollViewer.HorizontalScrollBarVisibility="Hidden"
                          ScrollViewer.HorizontalScrollMode="Auto"
                          ScrollViewer.VerticalScrollBarVisibility="Hidden"
                          ScrollViewer.VerticalScrollMode="Disabled"
                          SelectionMode="Single">
                    <ListView.ItemContainerTransitions>
                        <TransitionCollection />
                    </ListView.ItemContainerTransitions>
                    <ListView.ItemsPanel>
                        <ItemsPanelTemplate>
                            <ItemsStackPanel Orientation="Horizontal" />
                        </ItemsPanelTemplate>
                    </ListView.ItemsPanel>
                </ListView>
            </Grid>

            <controls:DropShadowPanel x:Name="TitleGrid"
                                      HorizontalContentAlignment="Stretch"
                                      VerticalContentAlignment="Stretch"
                                      BlurRadius="10"
                                      OffsetY="3"
                                      ShadowOpacity="0.4"
                                      Visibility="Collapsed">
                <Grid Height="48"
                      Background="White">
                    <Grid.ColumnDefinitions>
                        <ColumnDefinition Width="48" />
                        <ColumnDefinition Width="*" />
                    </Grid.ColumnDefinitions>
                    <Button x:Name="HamburgerButton"
                        Width="48"
                        Height="48"
                        Padding="0"
                        VerticalAlignment="Top"
                        AutomationProperties.Name="Main button"
                        Background="Transparent"
                        BorderThickness="0"
                        Click="HamburgerButtonClicked"
                        TabIndex="0">
                        <FontIcon Margin="16"
                              FontFamily="Segoe MDL2 Assets"
                              FontSize="16"
                              Foreground="Black"
                              Glyph="&#xE700;" />
                    </Button>
                    <TextBlock x:Name="TitleTextBlock"
                           Grid.Column="1"
                           VerticalAlignment="Center"
                           FontFamily="Segoe UI"
                           FontSize="15px"
                           FontWeight="SemiBold" />
                </Grid>
            </controls:DropShadowPanel>
        </Grid>


        <VisualStateManager.VisualStateGroups>
            <VisualStateGroup x:Name="WindowStates">
                <VisualState x:Name="NarrowState">
                    <VisualState.StateTriggers>
                        <AdaptiveTrigger MinWindowWidth="0" />
                    </VisualState.StateTriggers>
                    <VisualState.Setters>
                        <Setter Target="InfoAreaGrid.(Grid.Row)" Value="1" />
                        <Setter Target="InfoAreaGrid.(Grid.Column)" Value="0" />
                        <Setter Target="InfoAreaGrid.(Grid.RowSpan)" Value="1" />
                        <Setter Target="InfoAreaGrid.(Grid.ColumnSpan)" Value="2" />

                        <Setter Target="DemoAreaGrid.(Grid.Row)" Value="0" />
                        <Setter Target="DemoAreaGrid.(Grid.Column)" Value="0" />
                        <Setter Target="DemoAreaGrid.(Grid.RowSpan)" Value="1" />
                        <Setter Target="DemoAreaGrid.(Grid.ColumnSpan)" Value="2" />

                        <Setter Target="ExpandButton.Content" Value="" />

                        <Setter Target="Splitter.Visibility" Value="Collapsed" />

                        <Setter Target="HamburgerMenu.Style" Value="{StaticResource VerticalHamburgerMenu}" />
                        <Setter Target="HamburgerMenu.ItemTemplate" Value="{StaticResource VerticalItemTemplate}" />
                        <Setter Target="HamburgerMenu.OptionsItemTemplate" Value="{StaticResource VerticalOptionTemplate}" />
                        <Setter Target="HamburgerMenu.IsPaneOpen" Value="False" />

                        <Setter Target="TitleGrid.Visibility" Value="Visible" />
                    </VisualState.Setters>
                </VisualState>
                <VisualState x:Name="WideState">
                    <VisualState.StateTriggers>
                        <AdaptiveTrigger MinWindowWidth="700" />
                    </VisualState.StateTriggers>
                    <VisualState.Setters>
                        <Setter Target="InfoAreaGrid.(Grid.Row)" Value="0" />
                        <Setter Target="InfoAreaGrid.(Grid.Column)" Value="1" />
                        <Setter Target="InfoAreaGrid.(Grid.RowSpan)" Value="2" />
                        <Setter Target="InfoAreaGrid.(Grid.ColumnSpan)" Value="1" />

                        <Setter Target="DemoAreaGrid.(Grid.Row)" Value="0" />
                        <Setter Target="DemoAreaGrid.(Grid.Column)" Value="0" />
                        <Setter Target="DemoAreaGrid.(Grid.RowSpan)" Value="2" />
                        <Setter Target="DemoAreaGrid.(Grid.ColumnSpan)" Value="1" />

                        <Setter Target="ExpandButton.Content" Value="" />

                        <Setter Target="Splitter.Visibility" Value="Visible" />

                        <Setter Target="HamburgerMenu.Style" Value="{StaticResource HorizontalHamburgerMenu}" />
                        <Setter Target="HamburgerMenu.ItemTemplate" Value="{StaticResource HorizontalItemTemplate}" />
                        <Setter Target="HamburgerMenu.OptionsItemTemplate" Value="{StaticResource HorizontalOptionTemplate}" />
                        <Setter Target="HamburgerMenu.PaneBackground" Value="White" />
                        <Setter Target="HamburgerMenu.PaneForeground" Value="Black" />

                        <Setter Target="TitleGrid.Visibility" Value="Collapsed" />
                    </VisualState.Setters>

                </VisualState>
            </VisualStateGroup>
        </VisualStateManager.VisualStateGroups>
    </controls:HamburgerMenu>
</Page><|MERGE_RESOLUTION|>--- conflicted
+++ resolved
@@ -11,11 +11,8 @@
       xmlns:interactivity="using:Microsoft.Xaml.Interactivity"
       xmlns:local="using:Microsoft.Toolkit.Uwp.SampleApp"
       xmlns:mc="http://schemas.openxmlformats.org/markup-compatibility/2006"
-<<<<<<< HEAD
       x:Name="RootPage"
-=======
       xmlns:monaco="using:Monaco"
->>>>>>> 22a21e13
       extensions:StatusBar.IsVisible="False"
       extensions:TitleBar.BackgroundColor="{StaticResource Brand-Color}"
       extensions:TitleBar.ButtonBackgroundColor="{StaticResource Brand-Color}"
@@ -243,45 +240,45 @@
                                                 HorizontalAlignment="Stretch"
                                                 Orientation="Vertical" />
                                 </Grid>
-                            </ScrollViewer>
-                        </PivotItem>
-
-                        <PivotItem x:Name="XamlPivotItem"
-                                   Header="XAML">
-                            <controlsLocal:CodeRenderer x:Name="XamlCodeRenderer" />
-                        </PivotItem>
-
-                        <PivotItem x:Name="CSharpPivotItem"
-                                   Header="CODE">
-                            <controlsLocal:CodeRenderer x:Name="CSharpCodeRenderer" />
-                        </PivotItem>
-
-                        <PivotItem x:Name="JavaScriptPivotItem"
-                                   Header="JAVASCRIPT">
-                            <controlsLocal:CodeRenderer x:Name="JavaScriptCodeRenderer" />
-                        </PivotItem>
-
-                        <PivotItem x:Name="DocumentationPivotItem"
-                                   Header="DOCUMENTATION">
-                            <ScrollViewer x:Name="DocumentationScrollViewer"
-                                          Padding="10,5"
-                                          Background="{StaticResource Brush-White}">
-                                <controls:MarkdownTextBlock x:Name="DocumentationTextblock"
-                                                            Foreground="{StaticResource Brush-Grey-01}"
-                                                            ImageResolving="DocumentationTextblock_ImageResolving"
-                                                            LinkClicked="DocumentationTextblock_OnLinkClicked" />
-                            </ScrollViewer>
-                        </PivotItem>
-                    </Pivot>
-
-                    <controls:GridSplitter x:Name="Splitter"
-                                           Grid.Row="1"
-                                           Width="11"
-                                           HorizontalAlignment="Left"
-                                           Background="{StaticResource Brush-Grey-04}"
-                                           GripperForeground="White"
-                                           ParentLevel="1" 
-                                           Visibility="Collapsed"/>
+                             </ScrollViewer>
+                    </PivotItem>
+
+                    <PivotItem x:Name="XamlPivotItem"
+                               Header="XAML">
+                        <monaco:CodeEditor x:Name="XamlCodeRenderer" CodeLanguage="xml" 
+                                           KeyDown="XamlCodeRenderer_KeyDown"/>
+                    </PivotItem>
+
+                    <PivotItem x:Name="CSharpPivotItem"
+                               Header="CODE">
+                        <controlsLocal:CodeRenderer x:Name="CSharpCodeRenderer" />
+                    </PivotItem>
+
+                    <PivotItem x:Name="JavaScriptPivotItem"
+                               Header="JAVASCRIPT">
+                        <controlsLocal:CodeRenderer x:Name="JavaScriptCodeRenderer" />
+                    </PivotItem>
+
+                    <PivotItem x:Name="DocumentationPivotItem"
+                               Header="DOCUMENTATION">
+                        <ScrollViewer x:Name="DocumentationScrollViewer"
+                                      Padding="10,5"
+                                      Background="{StaticResource Brush-White}">
+                            <controls:MarkdownTextBlock x:Name="DocumentationTextblock"
+                                                        Foreground="{StaticResource Brush-Grey-01}"
+                                                        ImageResolving="DocumentationTextblock_ImageResolving"
+                                                        LinkClicked="DocumentationTextblock_OnLinkClicked" />
+                        </ScrollViewer>
+                    </PivotItem>
+                </Pivot>
+
+                <controls:GridSplitter x:Name="Splitter"
+                                       Grid.Row="1"
+                                       Width="11"
+                                       HorizontalAlignment="Left"
+                                       Background="{StaticResource Brush-Grey-04}"
+                                       GripperForeground="White"
+                                       ParentLevel="1" />
                 </Grid>
                 <Grid x:Name="waitRing"
                       Grid.RowSpan="2"
@@ -371,51 +368,9 @@
                                        Text="{Binding BadgeUpdateVersionRequired}" />
                                 </Grid>
                             </Grid>
-<<<<<<< HEAD
                         </Grid>
                     </Border>
                 </Grid>
-=======
-                        </ScrollViewer>
-                    </PivotItem>
-
-                    <PivotItem x:Name="XamlPivotItem"
-                               Header="XAML">
-                        <monaco:CodeEditor x:Name="XamlCodeRenderer" CodeLanguage="xml" 
-                                           KeyDown="XamlCodeRenderer_KeyDown"/>
-                    </PivotItem>
-
-                    <PivotItem x:Name="CSharpPivotItem"
-                               Header="CODE">
-                        <controlsLocal:CodeRenderer x:Name="CSharpCodeRenderer" />
-                    </PivotItem>
-
-                    <PivotItem x:Name="JavaScriptPivotItem"
-                               Header="JAVASCRIPT">
-                        <controlsLocal:CodeRenderer x:Name="JavaScriptCodeRenderer" />
-                    </PivotItem>
-
-                    <PivotItem x:Name="DocumentationPivotItem"
-                               Header="DOCUMENTATION">
-                        <ScrollViewer x:Name="DocumentationScrollViewer"
-                                      Padding="10,5"
-                                      Background="{StaticResource Brush-White}">
-                            <controls:MarkdownTextBlock x:Name="DocumentationTextblock"
-                                                        Foreground="{StaticResource Brush-Grey-01}"
-                                                        ImageResolving="DocumentationTextblock_ImageResolving"
-                                                        LinkClicked="DocumentationTextblock_OnLinkClicked" />
-                        </ScrollViewer>
-                    </PivotItem>
-                </Pivot>
-
-                <controls:GridSplitter x:Name="Splitter"
-                                       Grid.Row="1"
-                                       Width="11"
-                                       HorizontalAlignment="Left"
-                                       Background="{StaticResource Brush-Grey-04}"
-                                       GripperForeground="White"
-                                       ParentLevel="1" />
->>>>>>> 22a21e13
             </Grid>
 
             <Grid x:Name="SamplePickerGrid"
