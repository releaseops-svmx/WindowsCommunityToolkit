﻿{
  "dependencies": {
<<<<<<< HEAD
    "Microsoft.NETCore.UniversalWindowsPlatform": "5.2.3",
=======
    "Microsoft.NETCore.UniversalWindowsPlatform": "5.1.0",
    "Microsoft.Xaml.Behaviors.Uwp.Managed": "1.1.0",
>>>>>>> c6a337c6
    "Robmikh.CompositionSurfaceFactory": "0.7.1",
    "StyleCop.Analyzers": "1.0.0"
  },
  "frameworks": {
    "uap10.0": {}
  },
  "runtimes": {
    "win10-arm": {},
    "win10-arm-aot": {},
    "win10-x86": {},
    "win10-x86-aot": {},
    "win10-x64": {},
    "win10-x64-aot": {}
  }
}<|MERGE_RESOLUTION|>--- conflicted
+++ resolved
@@ -1,11 +1,7 @@
 ﻿{
   "dependencies": {
-<<<<<<< HEAD
     "Microsoft.NETCore.UniversalWindowsPlatform": "5.2.3",
-=======
-    "Microsoft.NETCore.UniversalWindowsPlatform": "5.1.0",
     "Microsoft.Xaml.Behaviors.Uwp.Managed": "1.1.0",
->>>>>>> c6a337c6
     "Robmikh.CompositionSurfaceFactory": "0.7.1",
     "StyleCop.Analyzers": "1.0.0"
   },
