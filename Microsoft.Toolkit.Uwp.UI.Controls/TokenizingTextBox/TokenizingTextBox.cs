--- conflicted
+++ resolved
@@ -58,16 +58,12 @@
                 _autoSuggestBox.SuggestionChosen -= AutoSuggestBox_SuggestionChosen;
                 _autoSuggestBox.TextChanged -= AutoSuggestBox_TextChanged;
                 _autoSuggestBox.KeyDown -= AutoSuggestBox_KeyDown;
-<<<<<<< HEAD
-                _autoSuggestBox.CharacterReceived -= AutoSuggestBox_CharacterReceived;
                 _autoSuggestBox.PointerEntered -= AutoSuggestBox_PointerEntered;
                 _autoSuggestBox.PointerExited -= AutoSuggestBox_PointerExited;
                 _autoSuggestBox.PointerCanceled -= AutoSuggestBox_PointerExited;
                 _autoSuggestBox.PointerCaptureLost -= AutoSuggestBox_PointerExited;
                 _autoSuggestBox.GotFocus -= AutoSuggestBox_GotFocus;
                 _autoSuggestBox.LostFocus -= AutoSuggestBox_LostFocus;
-=======
->>>>>>> 9bd085f6
             }
 
             _autoSuggestBox = (AutoSuggestBox)GetTemplateChild(PART_AutoSuggestBox);
@@ -79,16 +75,12 @@
                 _autoSuggestBox.SuggestionChosen += AutoSuggestBox_SuggestionChosen;
                 _autoSuggestBox.TextChanged += AutoSuggestBox_TextChanged;
                 _autoSuggestBox.KeyDown += AutoSuggestBox_KeyDown;
-<<<<<<< HEAD
-                _autoSuggestBox.CharacterReceived += AutoSuggestBox_CharacterReceived;
                 _autoSuggestBox.PointerEntered += AutoSuggestBox_PointerEntered;
                 _autoSuggestBox.PointerExited += AutoSuggestBox_PointerExited;
                 _autoSuggestBox.PointerCanceled += AutoSuggestBox_PointerExited;
                 _autoSuggestBox.PointerCaptureLost += AutoSuggestBox_PointerExited;
                 _autoSuggestBox.GotFocus += AutoSuggestBox_GotFocus;
                 _autoSuggestBox.LostFocus += AutoSuggestBox_LostFocus;
-=======
->>>>>>> 9bd085f6
             }
 
             var selectAllMenuItem = new MenuFlyoutItem
@@ -101,7 +93,6 @@
             ContextFlyout = menuFlyout;
         }
 
-<<<<<<< HEAD
         private void AutoSuggestBox_PointerEntered(object sender, PointerRoutedEventArgs e)
         {
             VisualStateManager.GoToState(this, PART_PointerOverState, true);
@@ -122,18 +113,6 @@
             VisualStateManager.GoToState(this, PART_FocusedState, true);
         }
 
-        private void AutoSuggestBox_CharacterReceived(UIElement sender, CharacterReceivedRoutedEventArgs args)
-        {
-            if (args.Character.ToString() == TokenDelimiter && sender is AutoSuggestBox autoSuggestBox)
-            {
-                AddToken(autoSuggestBox.Text);
-                autoSuggestBox.Text = string.Empty;
-                autoSuggestBox.Focus(FocusState.Programmatic);
-            }
-        }
-
-=======
->>>>>>> 9bd085f6
         private void AutoSuggestBox_KeyDown(object sender, KeyRoutedEventArgs e)
         {
             switch (e.Key)
