﻿// Licensed to the .NET Foundation under one or more agreements.
// The .NET Foundation licenses this file to you under the MIT license.
// See the LICENSE file in the project root for more information.

using System;
using System.Collections.Generic;
using System.Collections.ObjectModel;
using System.Linq;
using System.Threading.Tasks;
using Microsoft.Toolkit.Uwp.Deferred;
using Microsoft.Toolkit.Uwp.Extensions;
<<<<<<< HEAD
using Microsoft.Toolkit.Uwp.UI.Extensions;
using Microsoft.UI.Xaml;
using Microsoft.UI.Xaml.Controls;
using Microsoft.UI.Xaml.Input;
using Windows.ApplicationModel.DataTransfer;
using Windows.System;
using Windows.UI.Core;
=======
using Windows.System;
using Windows.UI.Core;
using Windows.UI.Xaml;
using Windows.UI.Xaml.Controls;
using Windows.UI.Xaml.Input;
>>>>>>> 2cfad9c9

namespace Microsoft.Toolkit.Uwp.UI.Controls
{
    /// <summary>
    /// A text input control that auto-suggests and displays token items.
    /// </summary>
    [System.Diagnostics.CodeAnalysis.SuppressMessage("StyleCop.CSharp.ReadabilityRules", "SA1124:Do not use regions", Justification = "Organization")]
    [TemplatePart(Name = PART_NormalState, Type = typeof(VisualState))]
    [TemplatePart(Name = PART_PointerOverState, Type = typeof(VisualState))]
    [TemplatePart(Name = PART_FocusedState, Type = typeof(VisualState))]
    [TemplatePart(Name = PART_UnfocusedState, Type = typeof(VisualState))]
    public partial class TokenizingTextBox : ListViewBase
    {
        internal const string PART_NormalState = "Normal";
        internal const string PART_PointerOverState = "PointerOver";
        internal const string PART_FocusedState = "Focused";
        internal const string PART_UnfocusedState = "Unfocused";

        /// <summary>
        /// Gets a value indicating whether the shift key is currently in a pressed state
        /// </summary>
        internal static bool IsShiftPressed => CoreWindow.GetForCurrentThread().GetKeyState(VirtualKey.Shift).HasFlag(CoreVirtualKeyStates.Down);

        /// <summary>
        /// Gets a value indicating whether the control key is currently in a pressed state
        /// </summary>
        internal bool IsControlPressed => CoreWindow.GetForCurrentThread().GetKeyState(VirtualKey.Control).HasFlag(CoreVirtualKeyStates.Down);

        internal bool PauseTokenClearOnFocus { get; set; }

        internal bool IsClearingForClick { get; set; }

        private InterspersedObservableCollection _innerItemsSource;
        private PretokenStringContainer _currentTextEdit; // Don't update this directly outside of initialization, use UpdateCurrentTextEdit Method - in future see https://github.com/dotnet/csharplang/issues/140#issuecomment-625012514
        private PretokenStringContainer _lastTextEdit;

        /// <summary>
        /// Initializes a new instance of the <see cref="TokenizingTextBox"/> class.
        /// </summary>
        public TokenizingTextBox()
        {
            // Setup our base state of our collection
            _innerItemsSource = new InterspersedObservableCollection(new ObservableCollection<object>()); // TODO: Test this still will let us bind to ItemsSource in XAML?
            _currentTextEdit = _lastTextEdit = new PretokenStringContainer();
            _innerItemsSource.Insert(_innerItemsSource.Count, _currentTextEdit);
            ItemsSource = _innerItemsSource;
            //// TODO: Consolidate with callback below for ItemsSourceProperty changed?

            DefaultStyleKey = typeof(TokenizingTextBox);

            // TODO: Do we want to support ItemsSource better? Need to investigate how that works with adding...
            RegisterPropertyChangedCallback(ItemsSourceProperty, ItemsSource_PropertyChanged);
            PreviewKeyDown += TokenizingTextBox_PreviewKeyDown;
            PreviewKeyUp += TokenizingTextBox_PreviewKeyUp;
            CharacterReceived += TokenizingTextBox_CharacterReceived;
            ItemClick += TokenizingTextBox_ItemClick;

            PointerMoved += TokenizingTextBox_PointerMoved;
        }

        private void ItemsSource_PropertyChanged(DependencyObject sender, DependencyProperty dp)
        {
            // If we're given a different ItemsSource, we need to wrap that collection in our helper class.
            if (ItemsSource != null && ItemsSource.GetType() != typeof(InterspersedObservableCollection))
            {
                _innerItemsSource = new InterspersedObservableCollection(ItemsSource);
                _currentTextEdit = _lastTextEdit = new PretokenStringContainer();
                _innerItemsSource.Insert(_innerItemsSource.Count, _currentTextEdit);
                ItemsSource = _innerItemsSource;
            }
        }

        private void TokenizingTextBox_ItemClick(object sender, ItemClickEventArgs e)
        {
            // If the user taps an item in the list, make sure to clear any text selection as required
            // Note, token selection is cleared by the listview default behaviour
            if (!IsControlPressed)
            {
                // Set class state flag to prevent click item being immediately deselected
                IsClearingForClick = true;
                ClearAllTextSelections(null);
            }
        }

        private void TokenizingTextBox_PointerMoved(object sender, PointerRoutedEventArgs e)
        {
        }

        private void TokenizingTextBox_PreviewKeyUp(object sender, KeyRoutedEventArgs e)
        {
            switch (e.Key)
            {
                case VirtualKey.Escape:
                    {
                        // Clear any selection and place the focus back into the text box
                        DeselectAllTokensAndText();
                        FocusPrimaryAutoSuggestBox();
                        break;
                    }
            }
        }

        /// <summary>
        /// Set the focus to the last item in the collection
        /// </summary>
        private void FocusPrimaryAutoSuggestBox()
        {
            if (Items?.Count > 0)
            {
                (ContainerFromIndex(Items.Count - 1) as TokenizingTextBoxItem).Focus(FocusState.Programmatic);
            }
        }

        private async void TokenizingTextBox_PreviewKeyDown(object sender, KeyRoutedEventArgs e)
        {
            // Global handlers on control regardless if focused on item or in textbox.
            switch (e.Key)
            {
                case VirtualKey.C:
                    if (IsControlPressed)
                    {
                        CopySelectedToClipboard();
                        e.Handled = true;
                    }

                    break;

                case VirtualKey.X:
                    if (IsControlPressed)
                    {
                        CopySelectedToClipboard();

                        // now clear all selected tokens and text, or all if none are selected
                        await RemoveAllSelectedTokens();
                    }

                    break;

                // For moving between tokens
                case Windows.System.VirtualKey.Left:
                    e.Handled = MoveFocusAndSelection(MoveDirection.Previous);
                    break;

                case Windows.System.VirtualKey.Right:
                    e.Handled = MoveFocusAndSelection(MoveDirection.Next);
                    break;

                case VirtualKey.A:
                    // modify the select-all behaviour to ensure the text in the edit box gets selected.
                    if (IsControlPressed)
                    {
                        this.SelectAllTokensAndText();
                        e.Handled = true;
                    }

                    break;
            }
        }

        /// <inheritdoc/>
        protected override void OnApplyTemplate()
        {
            base.OnApplyTemplate();

            var selectAllMenuItem = new MenuFlyoutItem
            {
                Text = "WindowsCommunityToolkit_TokenizingTextBox_MenuFlyout_SelectAll".GetLocalized("Microsoft.Toolkit.Uwp.UI.Controls/Resources")
            };
            selectAllMenuItem.Click += (s, e) => this.SelectAllTokensAndText();
            var menuFlyout = new MenuFlyout();
            menuFlyout.Items.Add(selectAllMenuItem);
            if (ControlHelpers.IsXamlRootAvailable && XamlRoot != null)
            {
                menuFlyout.XamlRoot = XamlRoot;
            }

            ContextFlyout = menuFlyout;
        }

        internal void RaiseQuerySubmitted(AutoSuggestBox sender, AutoSuggestBoxQuerySubmittedEventArgs args)
        {
            QuerySubmitted?.Invoke(sender, args);
        }

        internal void RaiseSuggestionChosen(AutoSuggestBox sender, AutoSuggestBoxSuggestionChosenEventArgs args)
        {
            SuggestionChosen?.Invoke(sender, args);
        }

        internal void RaiseTextChanged(AutoSuggestBox sender, AutoSuggestBoxTextChangedEventArgs args)
        {
            TextChanged?.Invoke(sender, args);
        }

        private async void TokenizingTextBox_CharacterReceived(UIElement sender, CharacterReceivedRoutedEventArgs args)
        {
            // TODO: check to see if the character came from one of the tokens, and its not a control character
            var container = ContainerFromItem(_currentTextEdit) as TokenizingTextBoxItem;

            if (container != null && !(FocusManager.GetFocusedElement().Equals(container._autoSuggestTextBox) || char.IsControl(args.Character)))
            {
                if (SelectedItems.Count > 0)
                {
                    var index = _innerItemsSource.IndexOf(SelectedItems.First());

                    await RemoveAllSelectedTokens();

                    // Wait for removal of old items
                    _ = Dispatcher.RunAsync(CoreDispatcherPriority.Normal, () =>
                    {
                        // If we're before the last textbox and it's empty, redirect focus to that one instead
                        if (index == _innerItemsSource.Count - 1 && string.IsNullOrWhiteSpace(_lastTextEdit.Text))
                        {
                            var lastContainer = ContainerFromItem(_lastTextEdit) as TokenizingTextBoxItem;

                            lastContainer.UseCharacterAsUser = true; // Make sure we trigger a refresh of suggested items.

                            _lastTextEdit.Text = string.Empty + args.Character;

                            UpdateCurrentTextEdit(_lastTextEdit);

                            lastContainer._autoSuggestTextBox.SelectionStart = 1; // Set position to after our new character inserted

                            lastContainer._autoSuggestTextBox.Focus(FocusState.Keyboard);
                        }
                        else
                        {
                            //// Otherwise, create a new textbox for this text.

                            UpdateCurrentTextEdit(new PretokenStringContainer((string.Empty + args.Character).Trim())); // Trim so that 'space' isn't inserted and can be used to insert a new box.

                            _innerItemsSource.Insert(index, _currentTextEdit);

                            // Need to wait for containerization
                            _ = Dispatcher.RunAsync(CoreDispatcherPriority.Normal, () =>
                            {
                                var newContainer = ContainerFromIndex(index) as TokenizingTextBoxItem; // Should be our last text box

                                newContainer.UseCharacterAsUser = true; // Make sure we trigger a refresh of suggested items.

                                void WaitForLoad(object s, RoutedEventArgs eargs)
                                {
                                    if (newContainer._autoSuggestTextBox != null)
                                    {
                                        newContainer._autoSuggestTextBox.SelectionStart = 1; // Set position to after our new character inserted

                                        newContainer._autoSuggestTextBox.Focus(FocusState.Keyboard);
                                    }

                                    newContainer.Loaded -= WaitForLoad;
                                }

                                newContainer.AutoSuggestTextBoxLoaded += WaitForLoad;
                            });
                        }
                    });
                }
                else
                {
                    // TODO: It looks like we're setting selection and focus together on items? Not sure if that's what we want...
                    // If that's the case, don't think this code will ever be called?

                    //// TODO: Behavior question: if no items selected (just focus) does it just go to our last active textbox?
                    //// Community voted that typing in the end box made sense

                    if (_innerItemsSource[_innerItemsSource.Count - 1] is PretokenStringContainer textToken)
                    {
                        var last = ContainerFromIndex(Items.Count - 1) as TokenizingTextBoxItem; // Should be our last text box
                        var position = last._autoSuggestTextBox.SelectionStart;
                        textToken.Text = last._autoSuggestTextBox.Text.Substring(0, position) + args.Character +
                                         last._autoSuggestTextBox.Text.Substring(position);

                        last._autoSuggestTextBox.SelectionStart = position + 1; // Set position to after our new character inserted

                        last._autoSuggestTextBox.Focus(FocusState.Keyboard);
                    }
                }
            }
        }

        #region ItemsControl Container Methods

        /// <inheritdoc/>
        protected override DependencyObject GetContainerForItemOverride() => new TokenizingTextBoxItem();

        /// <inheritdoc/>
        protected override bool IsItemItsOwnContainerOverride(object item)
        {
            return item is TokenizingTextBoxItem;
        }

        /// <inheritdoc/>
        protected override void PrepareContainerForItemOverride(DependencyObject element, object item)
        {
            base.PrepareContainerForItemOverride(element, item);

            var tokenitem = element as TokenizingTextBoxItem;

            tokenitem.Owner = this;

            tokenitem.ContentTemplateSelector = TokenItemTemplateSelector;
            tokenitem.ContentTemplate = TokenItemTemplate;

            tokenitem.ClearClicked -= TokenizingTextBoxItem_ClearClicked;
            tokenitem.ClearClicked += TokenizingTextBoxItem_ClearClicked;

            tokenitem.ClearAllAction -= TokenizingTextBoxItem_ClearAllAction;
            tokenitem.ClearAllAction += TokenizingTextBoxItem_ClearAllAction;

            tokenitem.GotFocus -= TokenizingTextBoxItem_GotFocus;
            tokenitem.GotFocus += TokenizingTextBoxItem_GotFocus;

            tokenitem.LostFocus -= TokenizingTextBoxItem_LostFocus;
            tokenitem.LostFocus += TokenizingTextBoxItem_LostFocus;

            var menuFlyout = new MenuFlyout();

            var removeMenuItem = new MenuFlyoutItem
            {
                Text = "WindowsCommunityToolkit_TokenizingTextBoxItem_MenuFlyout_Remove".GetLocalized("Microsoft.Toolkit.Uwp.UI.Controls/Resources")
            };
            removeMenuItem.Click += (s, e) => TokenizingTextBoxItem_ClearClicked(tokenitem, null);

            menuFlyout.Items.Add(removeMenuItem);
            if (ControlHelpers.IsXamlRootAvailable && XamlRoot != null)
            {
                menuFlyout.XamlRoot = XamlRoot;
            }

            var selectAllMenuItem = new MenuFlyoutItem
            {
                Text = "WindowsCommunityToolkit_TokenizingTextBox_MenuFlyout_SelectAll".GetLocalized("Microsoft.Toolkit.Uwp.UI.Controls/Resources")
            };
            selectAllMenuItem.Click += (s, e) => this.SelectAllTokensAndText();

            menuFlyout.Items.Add(selectAllMenuItem);

            tokenitem.ContextFlyout = menuFlyout;
        }
        #endregion

        private void TokenizingTextBoxItem_GotFocus(object sender, RoutedEventArgs e)
        {
            // Keep track of our currently focused textbox
            if (sender is TokenizingTextBoxItem ttbi && ttbi.Content is PretokenStringContainer text)
            {
                UpdateCurrentTextEdit(text);
            }
        }

        private void TokenizingTextBoxItem_LostFocus(object sender, RoutedEventArgs e)
        {
            // Keep track of our currently focused textbox
            if (sender is TokenizingTextBoxItem ttbi && ttbi.Content is PretokenStringContainer text &&
                string.IsNullOrWhiteSpace(text.Text) && text != _lastTextEdit)
            {
                // We're leaving an inner textbox that's blank, so we'll remove it
                _innerItemsSource.Remove(text);

                UpdateCurrentTextEdit(_lastTextEdit);
            }
        }

        /// <summary>
        /// Adds the specified data item as a new token to the collection, will raise the <see cref="TokenItemAdding"/> event asynchronously still for confirmation.
        /// </summary>
        /// <remarks>
        /// The <see cref="TokenizingTextBox"/> will automatically handle adding items for you, or you can add items to your backing <see cref="ItemsControl.ItemsSource"/> collection. This method is provide for other cases where you may need to drive inserting a new token item to where the user is currently inserting text between tokens.
        /// </remarks>
        /// <param name="data">Item to add as a token.</param>
        /// <param name="atEnd">Flag to indicate if the item should be inserted in the last used textbox (inserted) or placed at end of the token list.</param>
        public void AddTokenItem(object data, bool atEnd = false)
        {
            _ = AddTokenAsync(data, atEnd);
        }

        internal async Task AddTokenAsync(object data, bool? atEnd = null)
        {
            if (data is string str && TokenItemAdding != null)
            {
                var tiaea = new TokenItemAddingEventArgs(str);
                await TokenItemAdding.InvokeAsync(this, tiaea);

                if (tiaea.Cancel)
                {
                    return;
                }

                if (tiaea.Item != null)
                {
                    data = tiaea.Item; // Transformed by event implementor
                }
            }

            // If we've been typing in the last box, just add this to the end of our collection
            if (atEnd == true || _currentTextEdit == _lastTextEdit)
            {
                _innerItemsSource.InsertAt(_innerItemsSource.Count - 1, data);
            }
            else
            {
                // Otherwise, we'll insert before our current box
                var edit = _currentTextEdit;
                var index = _innerItemsSource.IndexOf(edit);

                // Insert our new data item at the location of our textbox
                _innerItemsSource.InsertAt(index, data);

                // Remove our textbox
                _innerItemsSource.Remove(edit);
            }

            // Focus back to our end box as Outlook does.
            var last = ContainerFromItem(_lastTextEdit) as TokenizingTextBoxItem;
            last._autoSuggestTextBox.Focus(FocusState.Keyboard);

            TokenItemAdded?.Invoke(this, data);
        }

        private void UpdateCurrentTextEdit(PretokenStringContainer edit)
        {
            _currentTextEdit = edit;

            Text = edit.Text; // Update our text property.
        }

        private async Task RemoveToken(TokenizingTextBoxItem item)
        {
            var data = ItemFromContainer(item);

            if (TokenItemRemoving != null)
            {
                var tirea = new TokenItemRemovingEventArgs(data, item);
                await TokenItemRemoving.InvokeAsync(this, tirea);

                if (tirea.Cancel)
                {
                    return;
                }
            }

            _innerItemsSource.Remove(data);

            TokenItemRemoved?.Invoke(this, data);
        }

        /// <summary>
        /// Returns the string representation of each token item, concatenated and delimeted.
        /// </summary>
        /// <returns>Untokenized text string</returns>
        public string GetUntokenizedText(string tokenDelimiter = ", ")
        {
            var tokenStrings = new List<string>();
            foreach (var item in Items)
            {
                tokenStrings.Add(item.ToString());
            }

            return string.Join(tokenDelimiter, tokenStrings);
        }
    }
}<|MERGE_RESOLUTION|>--- conflicted
+++ resolved
@@ -9,28 +9,18 @@
 using System.Threading.Tasks;
 using Microsoft.Toolkit.Uwp.Deferred;
 using Microsoft.Toolkit.Uwp.Extensions;
-<<<<<<< HEAD
-using Microsoft.Toolkit.Uwp.UI.Extensions;
 using Microsoft.UI.Xaml;
 using Microsoft.UI.Xaml.Controls;
 using Microsoft.UI.Xaml.Input;
-using Windows.ApplicationModel.DataTransfer;
 using Windows.System;
 using Windows.UI.Core;
-=======
-using Windows.System;
-using Windows.UI.Core;
-using Windows.UI.Xaml;
-using Windows.UI.Xaml.Controls;
-using Windows.UI.Xaml.Input;
->>>>>>> 2cfad9c9
 
 namespace Microsoft.Toolkit.Uwp.UI.Controls
 {
     /// <summary>
     /// A text input control that auto-suggests and displays token items.
     /// </summary>
-    [System.Diagnostics.CodeAnalysis.SuppressMessage("StyleCop.CSharp.ReadabilityRules", "SA1124:Do not use regions", Justification = "Organization")]
+    [global::System.Diagnostics.CodeAnalysis.SuppressMessage("StyleCop.CSharp.ReadabilityRules", "SA1124:Do not use regions", Justification = "Organization")]
     [TemplatePart(Name = PART_NormalState, Type = typeof(VisualState))]
     [TemplatePart(Name = PART_PointerOverState, Type = typeof(VisualState))]
     [TemplatePart(Name = PART_FocusedState, Type = typeof(VisualState))]
