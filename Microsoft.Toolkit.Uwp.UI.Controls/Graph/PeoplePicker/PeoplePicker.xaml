﻿<ResourceDictionary xmlns="http://schemas.microsoft.com/winfx/2006/xaml/presentation"
                    xmlns:x="http://schemas.microsoft.com/winfx/2006/xaml"
                    xmlns:controls="using:Microsoft.Toolkit.Uwp.UI.Controls.Graph"
                    xmlns:core="using:Microsoft.Xaml.Interactions.Core"
                    xmlns:interactivity="using:Microsoft.Xaml.Interactivity">

    <Style TargetType="controls:PeoplePicker">
        <Setter Property="Background" Value="{ThemeResource ApplicationPageBackgroundThemeBrush}" />
        <Setter Property="Foreground" Value="{ThemeResource ApplicationForegroundThemeBrush}" />
        <Setter Property="FontFamily" Value="{ThemeResource ContentControlThemeFontFamily}" />
        <Setter Property="Template">
            <Setter.Value>
                <ControlTemplate TargetType="controls:PeoplePicker">
<<<<<<< HEAD
                    <StackPanel Name="PeoplePickerContainer" DataContext="{Binding RelativeSource={RelativeSource Mode=TemplatedParent}}">
                        <Grid>
                            <TextBox Name="SearchBox"
                                     Margin="0"
                                     AutomationProperties.Name="Keywords"
                                     PlaceholderText="{TemplateBinding PlaceholderText}" />
                            <ProgressRing Name="Loading"
                                          Margin="0,0,30,0"
                                          HorizontalAlignment="Right"
                                          AutomationProperties.Name="Progress"
                                          FlowDirection="LeftToRight"
                                          IsActive="False" />
                        </Grid>
                        <Grid>
=======
                    <StackPanel>
                        <StackPanel>
                            <Grid>
                                <TextBox Name="tbGraphAccessToken"
                                         Margin="0"
                                         DataContext="{Binding RelativeSource={RelativeSource Mode=TemplatedParent}}" />
                                <TextBox Name="SearchBox"
                                         Margin="0"
                                         AutomationProperties.Name="Keywords"
                                         PlaceholderText="{Binding PlaceholderText, RelativeSource={RelativeSource Mode=TemplatedParent}}" />
                                <ProgressRing Name="Loading"
                                              Margin="0,0,30,0"
                                              HorizontalAlignment="Right"
                                              AutomationProperties.Name="Progress"
                                              Canvas.ZIndex="10"
                                              FlowDirection="LeftToRight"
                                              IsActive="False" />
                            </Grid>
                        </StackPanel>
                        <RelativePanel>
                            <ListBox Name="SearchResultListBox"
                                     AutomationProperties.Name="Search Results"
                                     Canvas.ZIndex="100"
                                     ItemsSource="{Binding SearchResultList, RelativeSource={RelativeSource Mode=TemplatedParent}}"
                                     Visibility="Collapsed">
                                <ListBox.ItemTemplate>
                                    <DataTemplate>
                                        <controls:ProfileCard AutomationProperties.Name="{Binding DisplayName}"
                                                              DisplayMode="LargeProfilePhotoLeft"
                                                              UserId="{Binding Id}" />
                                    </DataTemplate>
                                </ListBox.ItemTemplate>
                            </ListBox>
>>>>>>> 33684872
                            <StackPanel>
                                <ListBox Name="SelectionsListBox"
                                         AutomationProperties.Name="Selections"
                                         ItemsSource="{TemplateBinding Selections}">
                                    <ListBox.ItemTemplate>
                                        <DataTemplate>
                                            <Grid AutomationProperties.Name="{Binding DisplayName}">
                                                <Grid.ColumnDefinitions>
                                                    <ColumnDefinition Width="Auto" />
                                                    <ColumnDefinition Width="*" />
                                                    <ColumnDefinition Width="Auto" />
                                                </Grid.ColumnDefinitions>
                                                <controls:ProfileCard Grid.Row="0"
                                                                      Grid.Column="0"
                                                                      DisplayMode="LargeProfilePhotoLeft"
<<<<<<< HEAD
                                                                      GraphAccessToken="{Binding DataContext.GraphAccessToken, ElementName=PeoplePickerContainer}"
=======
>>>>>>> 33684872
                                                                      UserId="{Binding Id}" />
                                                <TextBlock Grid.Row="0"
                                                           Grid.Column="1" />
                                                <Button Grid.Row="0"
                                                        Grid.Column="2"
                                                        Width="48"
                                                        Height="48"
                                                        Margin="0"
                                                        HorizontalAlignment="Right"
                                                        AutomationProperties.Name="Remove from selection"
                                                        Background="Transparent"
                                                        BorderThickness="0"
                                                        Command="{Binding DataContext.DeleteItemCommand, ElementName=PeoplePickerContainer}"
                                                        CommandParameter="{Binding Id}"
                                                        FlowDirection="LeftToRight"
                                                        Tag="{Binding UserPrincipalName}">
                                                    <SymbolIcon Symbol="Cancel" />
                                                </Button>
                                            </Grid>
                                        </DataTemplate>
                                    </ListBox.ItemTemplate>
                                    <ListBox.ItemContainerStyle>
                                        <Style TargetType="ListBoxItem">
                                            <Setter Property="HorizontalContentAlignment" Value="Stretch" />
                                        </Style>
                                    </ListBox.ItemContainerStyle>
                                </ListBox>
                                <TextBlock Name="SelectionsCounter"
                                           Visibility="Visible"
                                           AutomationProperties.Name="Selections Counter">
                                    <Run><Binding Path="Selections.Count"></Binding></Run>
                                    <Run> selected</Run>
                                </TextBlock>
                            </StackPanel>
                            <ListBox Name="SearchResultListBox"
                                     AutomationProperties.Name="Search Results"
                                     ItemsSource="{TemplateBinding SearchResultList}"
                                     Visibility="Collapsed">
                                <ListBox.ItemTemplate>
                                    <DataTemplate>
                                        <controls:ProfileCard AutomationProperties.Name="{Binding DisplayName}"
                                                              DisplayMode="LargeProfilePhotoLeft"
                                                              GraphAccessToken="{Binding DataContext.GraphAccessToken, ElementName=PeoplePickerContainer}"
                                                              UserId="{Binding Id}" />
                                    </DataTemplate>
                                </ListBox.ItemTemplate>
                            </ListBox>
                        </Grid>
                    </StackPanel>
                </ControlTemplate>
            </Setter.Value>
        </Setter>
    </Style>
</ResourceDictionary><|MERGE_RESOLUTION|>--- conflicted
+++ resolved
@@ -11,7 +11,6 @@
         <Setter Property="Template">
             <Setter.Value>
                 <ControlTemplate TargetType="controls:PeoplePicker">
-<<<<<<< HEAD
                     <StackPanel Name="PeoplePickerContainer" DataContext="{Binding RelativeSource={RelativeSource Mode=TemplatedParent}}">
                         <Grid>
                             <TextBox Name="SearchBox"
@@ -26,41 +25,6 @@
                                           IsActive="False" />
                         </Grid>
                         <Grid>
-=======
-                    <StackPanel>
-                        <StackPanel>
-                            <Grid>
-                                <TextBox Name="tbGraphAccessToken"
-                                         Margin="0"
-                                         DataContext="{Binding RelativeSource={RelativeSource Mode=TemplatedParent}}" />
-                                <TextBox Name="SearchBox"
-                                         Margin="0"
-                                         AutomationProperties.Name="Keywords"
-                                         PlaceholderText="{Binding PlaceholderText, RelativeSource={RelativeSource Mode=TemplatedParent}}" />
-                                <ProgressRing Name="Loading"
-                                              Margin="0,0,30,0"
-                                              HorizontalAlignment="Right"
-                                              AutomationProperties.Name="Progress"
-                                              Canvas.ZIndex="10"
-                                              FlowDirection="LeftToRight"
-                                              IsActive="False" />
-                            </Grid>
-                        </StackPanel>
-                        <RelativePanel>
-                            <ListBox Name="SearchResultListBox"
-                                     AutomationProperties.Name="Search Results"
-                                     Canvas.ZIndex="100"
-                                     ItemsSource="{Binding SearchResultList, RelativeSource={RelativeSource Mode=TemplatedParent}}"
-                                     Visibility="Collapsed">
-                                <ListBox.ItemTemplate>
-                                    <DataTemplate>
-                                        <controls:ProfileCard AutomationProperties.Name="{Binding DisplayName}"
-                                                              DisplayMode="LargeProfilePhotoLeft"
-                                                              UserId="{Binding Id}" />
-                                    </DataTemplate>
-                                </ListBox.ItemTemplate>
-                            </ListBox>
->>>>>>> 33684872
                             <StackPanel>
                                 <ListBox Name="SelectionsListBox"
                                          AutomationProperties.Name="Selections"
@@ -76,10 +40,6 @@
                                                 <controls:ProfileCard Grid.Row="0"
                                                                       Grid.Column="0"
                                                                       DisplayMode="LargeProfilePhotoLeft"
-<<<<<<< HEAD
-                                                                      GraphAccessToken="{Binding DataContext.GraphAccessToken, ElementName=PeoplePickerContainer}"
-=======
->>>>>>> 33684872
                                                                       UserId="{Binding Id}" />
                                                 <TextBlock Grid.Row="0"
                                                            Grid.Column="1" />
