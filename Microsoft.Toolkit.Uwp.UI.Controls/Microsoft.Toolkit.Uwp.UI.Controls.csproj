--- conflicted
+++ resolved
@@ -68,12 +68,9 @@
     <Compile Include="ImageEx\ImageEx.Members.cs" />
     <Compile Include="ImageEx\ImageEx.Placeholder.cs" />
     <Compile Include="ImageEx\ImageEx.Source.cs" />
-<<<<<<< HEAD
     <Compile Include="QuickReturnHeader\QuickReturnHeader.cs" />
-=======
     <Compile Include="ImageEx\ImageExFailedEventArgs.cs" />
     <Compile Include="ImageEx\ImageExOpenedEventArgs.cs" />
->>>>>>> 92de4b61
     <Compile Include="RotatorTile\RotatorTile.cs" />
     <Compile Include="Properties\AssemblyInfo.cs" />
     <Compile Include="PullToRefreshListView\PullToRefreshListView.cs" />
